/***************************************************** vim:set ts=4 sw=4 sts=4:
  Speaker class.
  
  This class is in charge of getting the messages, warnings and text from
  the queue and calling speech-dispatcher to actually speak the texts.
  -------------------
  Copyright:
  (C) 2006 by Gary Cramblitt <garycramblitt@comcast.net>
  (C) 2009 by Jeremy Whiting <jpwhiting@kde.org>
  -------------------
  Original author: Gary Cramblitt <garycramblitt@comcast.net>

  This program is free software; you can redistribute it and/or modify
  it under the terms of the GNU General Public License as published by
  the Free Software Foundation; either version 2 of the License, or
  (at your option) any later version.

  This program is distributed in the hope that it will be useful,
  but WITHOUT ANY WARRANTY; without even the implied warranty of
  MERCHANTABILITY or FITNESS FOR A PARTICULAR PURPOSE.  See the
  GNU General Public License for more details.

  You should have received a copy of the GNU General Public License
  along with this program; if not, write to the Free Software
  Foundation, Inc., 51 Franklin Street, Fifth Floor, Boston, MA  02110-1301, USA.
 ******************************************************************************/

#ifndef SPEAKER_H
#define SPEAKER_H

// Qt includes.
#include <QtCore/QObject>
#include <QtCore/QList>
#include <QtCore/QEvent>

#include <kspeech.h>

// KTTSD includes.
#include <libspeechd.h>
#include "filtermgr.h"
#include "appdata.h"
#include "speechjob.h"

/**
 * Struct used to keep a pool of FilterMgr objects.
 */
//struct PooledFilterMgr {
//    FilterMgr* filterMgr;       /* The FilterMgr object. */
//    bool busy;                  /* True if the FilterMgr is busy. */
//    SpeechJob* job;             /* The job the FilterMgr is filtering. */
//    TalkerCode* talkerCode;     /* TalkerCode object passed to FilterMgr. */
//};

/**
 * This class is in charge of getting the messages, warnings and text from
 * the queue and call the plug ins function to actually speak the texts.
 */
class SpeakerPrivate;
class Speaker : public QObject
{
Q_OBJECT

public:
    /**
    * singleton accessor
    */
    static Speaker * Instance();

    static void speechdCallback(size_t msg_id, size_t client_id, SPDNotificationType type);

    /**
    * Destructor.
    */
    ~Speaker();
    
    /**
    * (re)initializes the filtermgr
    */
    void init();

    /**
    * Tells the thread to exit.
    * TODO: Is this used anymore?
    */
    void requestExit();

    /**
    * Main processing loop.  Dequeues utterances and sends them to the
    * plugins and/or Audio Player.
    */
    //void doUtterances();

    /**
    * Determine if kttsd is currently speaking any jobs.
    * @return               True if currently speaking any jobs.
    */
    bool isSpeaking();

    /**
    * Get the job number of the current job speaking.
    * @return               Job number of the current job. 0 if no jobs.
    *
    * @see isSpeakingText
    */
    int getCurrentJobNum();

    /**
    * Get application data.
    * If this is a new application, a new AppData object is created and initialized
    * with defaults.
    * Caller may set properties, but must not delete the returned AppData object.
    * Use releaseAppData instead.
    * @param appId          The DBUS senderId of the application.
    */
    AppData* getAppData(const QString& appId) const;

    /**
    * Destroys the application data.
    */
    void releaseAppData(const QString& appId);

    /**
    * Queue and start a speech job.
    * @param appId          The DBUS senderId of the application.
    * @param text           The text to be spoken.
    * @param options        Option flags.  @see SayOptions.  Defaults to KSpeech::soNone.
    *
    * Based on the options, the text may contain the text to be spoken, with or withou
    * markup, or it may contain characters to be spelled out, or it may contain
    * the symbolic name of a keyboard key, or it may contain the name of a sound
    * icon.
    *
    * The job is given the applications current defaultPriority.  @see defaultPriority.
    * The job is assigned the applications current defaultTalker.  @see defaultTalker.
    */
    int say(const QString& appId, const QString& text, int sayOptions);

    /**
    * Remove a job from the queue.
    * @param jobNum         Job number.
    *
    * The job is deleted from the queue and the textRemoved signal is emitted.
    */
    void removeJob(int jobNum);

    /**
    * Remove all jobs owned by the application.
    * @param appId          The DBUS senderId of the application.
    */
    void removeAllJobs(const QString& appId);

    /**
    * Get the number of sentences in a job.
    * @param jobNum         Job number.
    * @return               The number of sentences in the job.  -1 if no such job.
    *
    * The sentences of a job are given numbers from 1 to the number returned by this
    * method.
    *
    * If the job is being filtered and split into sentences, waits until that is finished
    * before returning.
    */
    int sentenceCount(int jobNum);

    /**
    * Get the number of jobs in the queue of the specified type owned by
    * the application.
    * @param appId          The DBUS senderId of the application.
    * @param priority       Type of job.  Text, Message, Warning, or ScreenReaderOutput.
    * @return               Number of jobs in the queue.  0 if none.
    *
    * A priority of KSpeech::jpAll will return all the job numbers 
    * owned by the application.
    */
    int jobCount(const QString& appId, KSpeech::JobPriority priority) const;

    /**
    * Get a list of job numbers in the queue of the
    * specified type owned by the application.
    * @param appId          The DBUS senderId of the application.
    * @param priority       Type of job.  Text, Message, Warning, or ScreenReaderOutput.
    * @return               List of job numbers in the queue.
    */
    QStringList jobNumbers(const QString& appId, KSpeech::JobPriority priority) const;

    /**
    * Get the state of a job.
    * @param jobNum         Job number.
    * @return               State of the job. -1 if invalid job number.
    *
    * @see setJobState
    */
    int jobState(int jobNum) const;

    /**
    * Get information about a job.
    * @param jobNum         Job number of the job.
    * @return               A QDataStream containing information about the job.
    *                       Blank if no such job.
    *
    * The stream contains the following elements:
    *   - int priority      Job Type.
    *   - int state         Job state.
    *   - QString appId     DBUS senderId of the application that requested the speech job.
    *   - QString talker    Talker code as requested by application.
    *   - int sentenceNum   Current sentence being spoken.  Sentences are numbered starting at 1.
    *   - int sentenceCount Total number of sentences in the job.
    *   - QString applicationName Application's friendly name (if provided by app)
    *
    * If the job is currently filtering, waits for that to finish before returning.
    *
    * The following sample code will decode the stream:
            @verbatim
                QByteArray jobInfo = getTextJobInfo(jobNum);
                QDataStream stream(jobInfo, QIODevice::ReadOnly);
                qint32 priority;
                qint32 state;
                QString appId;
                QString talker;
                qint32 sentenceNum;
                qint32 sentenceCount;
                QString applicationName;
                stream >> priority;
                stream >> state;
                stream >> appId;
                stream >> talker;
                stream >> sentenceNum;
                stream >> sentenceCount;
                stream >> applicationName;
            @endverbatim
    */
    QByteArray jobInfo(int jobNum);

    /**
    * Return a sentence of a job.
    * @param jobNum         Job number.
    * @param sentenceNum    Sentence number of the sentence.
    * @return               The specified sentence in the specified job.  If no such
    *                       job or sentence, returns "".
    */
    QString jobSentence(int jobNum, int sentenceNum=1);

    /**
    * Return the talker code for a job.
    * @param jobNum         Job number of the job.
    *
    * @see setTalker
    */
    QString talker(int jobNum);

    /**
    * Change the talker for a job.
    * @param jobNum         Job number of the job.
    * @param talker         New code for the talker to do speaking.  Example "en".
    *                       If NULL, defaults to the user's default talker.
    *                       If no plugin has been configured for the specified Talker code,
    *                       defaults to the closest matching talker.
    *
    * @see talker
    */
    void setTalker(int jobNum, const QString &talker);

    /**
    * Move a job down in the queue so that it is spoken later.
    * @param jobNum         Job number.
    *
    * Since there is only one ScreenReaderOutput, this method is meaningless
    * for ScreenReaderOutput jobs.
    */
    void moveJobLater(int jobNum);

    /**
    * Advance or rewind N sentences in a job.
    * @param jobNum         Job number of the job.
    * @param n              Number of sentences to advance (positive) or rewind (negative)
    *                       in the job.
    * @return               Sentence number of the sentence actually moved to.  Sentence numbers
    *                       are numbered starting at 1.
    *
    * If no such job, does nothing and returns 0.
    * If n is zero, returns the current sentence number of the job.
    * Does not affect the current speaking/not-speaking state of the job.
    *
    * Since ScreenReaderOutput jobs are not split into sentences, this method
    * is meaningless for ScreenReaderOutput jobs.
    */
    int moveRelSentence(int jobNum, int n);

    /**
    * Given an appId, returns the last (most recently queued) Job Number with that appId,
    * or if no such job, the Job Number of the last (most recent) job in the queue.
    * @param appId          The DBUS senderId of the application.
    * @return               Job Number.
    * If no such job, returns 0.
    * If appId is NULL, returns the Job Number of the last job in the queue.
    */
    int findJobNumByAppId(const QString& appId) const;

    /**
    * Given a jobNum, returns the first job with that jobNum.
    * @return               Pointer to the job.
    * If no such job, returns 0.
    */
    SpeechJob* findJobByJobNum(int jobNum) const;

    /**
    * Given an appId, returns the last (most recently queued) job with that appId.
    * @param appId          The DBUS senderId of the application.
    * @return               Pointer to the job.
    * If no such job, returns 0.
    * If appId is NULL, returns the last job in the queue.
    */
    SpeechJob* findLastJobByAppId(const QString& appId) const;

    /**
    * Given a Job Type and Job Number, returns the next speakable job on the queue.
    * @param priority       Type of job.  Text, Message, Warning, or ScreenReaderOutput.
    * @return               Pointer to the speakable job.
    *
    * Caller must not delete the job.
    */
    //SpeechJob* getNextSpeakableJob(KSpeech::JobPriority priority);

    /**
    * Given a Job Number, returns the current sentence number begin spoken.
    * @param jobNum         Job Number.
    * @return               Sentence number of the job.  If no such job, returns 0.
    */
    int jobSentenceNum(int jobNum) const;

    /**
    * Given a Job Number, sets the current sentence number begin spoken.
    * @param jobNum          Job Number.
    * @param sentenceNum     Sentence number.
    * If for some reason, the job does not exist, nothing happens.
    */
    void setJobSentenceNum(int jobNum, int sentenceNum);

    /**
    * Given a jobNum, returns the appId of the application that owns the job.
    * @param jobNum         Job number.
    * @return               appId of the job.
    * If no such job, returns "".
    */
    QString getAppIdByJobNum(int jobNum) const;

    /**
    * Delete expired jobs.  At most, one finished job per application 
    * is kept on the queue.
    */
    void deleteExpiredJobs();
    
    /**
    * Return true if the application is paused.
    */
    bool isApplicationPaused(const QString& appId);
    
    /**
    * Pauses the application.
    */
    void pause(const QString& appId);
    
    /**
    * Resumes the application.
    */
    void resume(const QString& appId);

signals:
    /**
    * Emitted when a marker is processed.
    * Currently only emits mtSentenceBegin and mtSentenceEnd.
    * @param appId         The DBUS sender ID of the application that queued the job.
    * @param jobNum        Job Number of the job emitting the marker.
    * @param markerType    The type of marker.
    *                      Currently either mtSentenceBegin or mtSentenceEnd.
    * @param markerData    Data for the marker.
    *                      Currently, this is the sentence number of the sentence
    *                      begun or ended.  Sentence numbers begin at 1.
    */
    void marker(const QString& appId, int jobNum, KSpeech::MarkerType markerType, const QString& markerData);

    /**
    * Emitted when the state of a job changes.
    */
    void jobStateChanged(const QString& appId, int jobNum, KSpeech::JobState state);
<<<<<<< HEAD
    
=======

    /**
     * This signal is emitted when a new job coming in is filtered (or not filtered if no filters
     * are on).
     * @param prefilterText     The text of the speech job
     * @param postfilterText    The text of the speech job after any filters have been applied
     */
    void newJobFiltered(const QString &prefilterText, const QString &postfilterText);

>>>>>>> 2bf9ae97
protected:
    /**
    * Processes events posted by ThreadedPlugIns.
    */
    virtual bool event ( QEvent * e );

private slots:
    /**
    * Received from PlugIn objects when they finish asynchronous synthesis.
    */
    void slotSynthFinished();
    /**
    * Received from PlugIn objects when they finish asynchronous synthesis
    * and audibilizing.
    */
    void slotSayFinished();
    /**
    * Received from PlugIn objects when they asynchronously stopText.
    */
    void slotStopped();
    /**
    * Received from transformer (SSMLConvert) when transforming is finished.
    */
    void slotTransformFinished();
    /** Received from PlugIn object when they encounter an error.
    * @param keepGoing               True if the plugin can continue processing.
    *                                False if the plugin cannot continue, for example,
    *                                the speech engine could not be started.
    * @param msg                     Error message.
    */
    void slotError(bool keepGoing, const QString &msg);
    /**
    * Received from Timer when it fires.
    * Check audio player to see if it is finished.
    */
    //void slotTimeout();

    //void slotFilterMgrFinished();
    //void slotFilterMgrStopped();
    
    void slotServiceUnregistered(const QString& serviceName);

private:
    /**
    * Constructor.
    */
    Speaker();

    /**
    * Converts a job state enumerator to a displayable string.
    * @param state           Job state.
    * @return                Displayable string for job state.
    */
    QString jobStateToStr(int state);

    /**
    * get the list of available modules that are configured in speech-dispatcher
    */
    QStringList moduleNames();

    /**
    * Gets the next utterance of the specified priority to be spoken from
    * speechdata and adds it to the queue.
    * @param requestedPriority     Job priority to check for.
    * @return                      True if one or more utterances were added to the queue.
    *
    * If priority is KSpeech::jpAll, checks for waiting ScreenReaderOutput,
    * Warnings, Messages, or Text, in that order.
    * If Warning or Message and interruption messages have been configured,
    * adds those to the queue as well.
    * Determines which plugin should be used for the utterance.
    */
    //bool getNextUtterance(KSpeech::JobPriority requestedPriority);

    /**
    * Given an iterator pointing to the m_uttQueue, deletes the utterance
    * from the queue.  If the utterance is currently being processed by a
    * plugin or the Audio Player, halts that operation and deletes Audio Player.
    * Also takes care of deleting temporary audio file.
    * @param it                      Iterator pointer to m_uttQueue.
    * @return                        Iterator pointing to the next utterance in the
    *                                queue, or m_uttQueue.end().
    */
    //uttIterator deleteUtterance(uttIterator it);

    /**
    * Given an iterator pointing to the m_uttQueue, starts playing audio if
    *   1) An audio file is ready to be played, and
    *   2) It is not already playing.
    * If another audio player is already playing, pauses it before starting
    * the new audio player.
    * @param it                      Iterator pointer to m_uttQueue.
    * @return                        True if an utterance began playing or resumed.
    */
    //bool startPlayingUtterance(uttIterator it);

    /**
    * Delete any utterances in the queue with this jobNum.
    * @param jobNum          The Job Number of the utterance(s) to delete.
    * If currently processing any deleted utterances, stop them.
    */
    //void deleteUtteranceByJobNum(int jobNum);

    /**
    * Takes care of emitting reading interrupted/resumed and sentence started signals.
    * Should be called just before audibilizing an utterance.
    * @param it                      Iterator pointer to m_uttQueue.
    */
    //void prePlaySignals(uttIterator it);

    /**
    * Takes care of emitting sentenceFinished signal.
    * Should be called immediately after an utterance has completed playback.
    * @param it                      Iterator pointer to m_uttQueue.
    */
    //void postPlaySignals(uttIterator it);

    /**
    * Constructs a temporary filename for plugins to use as a suggested filename
    * for synthesis to write to.
    * @return                        Full pathname of suggested file.
    */
    //QString makeSuggestedFilename();

    /**
    * Determines whether the given text is SSML markup.
    */
    bool isSsml(const QString &text);

    /**
    * Parses a block of text into sentences using the application-specified regular expression
    * or (if not specified), the default regular expression.
    * @param text           The message to be spoken.
    * @param appId          The DBUS senderId of the application.
    * @return               List of parsed sentences.
    */

    QStringList parseText(const QString &text, const QString &appId);

    /**
    * Deletes job, removing it from all queues.
    */
    void deleteJob(int removeJobNum);

    /**
    * Assigns a FilterMgr to a job and starts filtering on it.
    */
    //void startJobFiltering(SpeechJob* job, const QString& text, bool noSBD);

    /**
    * Waits for filtering to be completed on a job.
    * This is typically called because an app has requested job info that requires
    * filtering to be completed, such as getJobInfo.
    */
    //void waitJobFiltering(const SpeechJob* job);

    /**
    * Processes filters by looping across the pool of FilterMgrs.
    * As each FilterMgr finishes, emits appropriate signals and flags it as no longer busy.
    */
    //void doFiltering();

    /**
    * Checks to see if an application has active jobs, and if not and
    * the application has exited, deletes the app and all its jobs.
    * @param appId          DBUS sender id of the application.
    */
    void deleteExpiredApp(const QString appId);

private:
    SpeakerPrivate* d;
    static Speaker * m_instance;
};

#endif // SPEAKER_H<|MERGE_RESOLUTION|>--- conflicted
+++ resolved
@@ -383,9 +383,6 @@
     * Emitted when the state of a job changes.
     */
     void jobStateChanged(const QString& appId, int jobNum, KSpeech::JobState state);
-<<<<<<< HEAD
-    
-=======
 
     /**
      * This signal is emitted when a new job coming in is filtered (or not filtered if no filters
@@ -395,7 +392,6 @@
      */
     void newJobFiltered(const QString &prefilterText, const QString &postfilterText);
 
->>>>>>> 2bf9ae97
 protected:
     /**
     * Processes events posted by ThreadedPlugIns.
