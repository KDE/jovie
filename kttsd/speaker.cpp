/***************************************************** vim:set ts=4 sw=4 sts=4:
  Speaker class.
  
  This class is in charge of getting the messages, warnings and text from
  the queue and calling speech-dispatcher to actually speak the texts.
  -------------------
  Copyright:
  (C) 2006 by Gary Cramblitt <garycramblitt@comcast.net>
  (C) 2009 by Jeremy Whiting <jpwhiting@kde.org>
  -------------------
  Original author: Gary Cramblitt <garycramblitt@comcast.net>

  This program is free software; you can redistribute it and/or modify
  it under the terms of the GNU General Public License as published by
  the Free Software Foundation; either version 2 of the License, or
  (at your option) any later version.

  This program is distributed in the hope that it will be useful,
  but WITHOUT ANY WARRANTY; without even the implied warranty of
  MERCHANTABILITY or FITNESS FOR A PARTICULAR PURPOSE.  See the
  GNU General Public License for more details.

  You should have received a copy of the GNU General Public License
  along with this program; if not, write to the Free Software
  Foundation, Inc., 51 Franklin Street, Fifth Floor, Boston, MA  02110-1301, USA.
 ******************************************************************************/

// Speaker includes.
#include "speaker.h"
#include "speaker.moc"

// System includes.

// Qt includes. 
#include <QtCore/QFile>
#include <QtCore/QDir>
#include <QtGui/QApplication>
#include <QtDBus/QtDBus>

// KDE includes.
#include <kdebug.h>
#include <klocale.h>
#include <kparts/componentfactory.h>
#include <kstandarddirs.h>
#include <ktemporaryfile.h>
#include <kservicetypetrader.h>
#include <kspeech.h>
//#include <kio/job.h>

// KTTS includes.
#include "utils.h"
#include "talkercode.h"

// KTTSD includes.
//#include "talkermgr.h"
#include "ssmlconvert.h"


/**
* The Speaker class manages all speech requests coming in from DBus, does any
* filtering, and passes the resulting text on to speech-dispatcher through its
* C api.
*
* The message queues are maintained in speech-dispatcher itself.
*
* Text jobs in the text queue each have a state (queued, speakable,
* speaking, paused, finished).
*
* At the same time, it must issue the signals to inform programs
* what is happening.
*
* Finally, users can pause, restart, delete, advance, or rewind text jobs
* and Speaker must respond to these commands.  In some cases, utterances that
* have already been synthesized and are ready for audio output must be
* discarded in response to these commands.
*
* Some general guidelines for programmers modifying this code:
* - Avoid blocking at all cost.  If a plugin won't stopText, keep going.
*   You might have to wait for the plugin to complete before asking it
*   to perform the next operation, but in the meantime, there might be
*   other useful work that can be performed.
* - In no case allow the main thread Qt event loop to block.
* - Plugins that do not have asynchronous support are wrapped in the
*   ThreadedPlugin class, which attempts to make them as asynchronous as
*   it can, but there are limits.
* - doUtterances is the main worker method.  If in doubt, call doUtterances.
* - Because Speaker controls the ordering of utterances, most sequence-related
*   signals must be emitted by Speaker; not SpeechData.  Only the add
*   and delete job-related signals eminate from SpeechData.
* - The states of the 3 types of objects mentioned above (jobs, utterances,
*   and plugins) can interact in subtle ways.  Test fully.  For example, while
*   a text job might be in a paused state, the plugin could be synthesizing
*   in anticipation of resume, or sythesizing a Warning, Message, or
*   Screen Reader Output.  Meanwhile, while one of the utterances might
*   have a paused state, others from the same job could be synthing, waiting,
*   or finished.
*/


class SpeakerPrivate
{
    SpeakerPrivate() :
<<<<<<< HEAD
        exitRequested(false),
        again(false),
        currentJobNum(0),
        connection(NULL),
        lastJobNum(0),
        filterMgr(NULL),
        supportsHTML(false)
=======
        connection(NULL),
        filterMgr(NULL)
>>>>>>> 2bf9ae97
    {
        if (!ConnectToSpeechd())
            kError() << "could not get a connection to speech-dispatcher"<< endl;

        filterMgr = new FilterMgr();
        filterMgr->init();
    }
    
    ~SpeakerPrivate()
    {
        spd_close(connection);
        connection = NULL;
        
        // from speechdata class
        // kDebug() << "Running: SpeechDataPrivate::~SpeechDataPrivate";
        // Walk through jobs and emit jobStateChanged signal for each job.
        foreach (SpeechJob* job, allJobs)
            delete job;
        allJobs.clear();

        delete filterMgr;

        foreach (AppData* applicationData, appData)
            delete applicationData;
        appData.clear();
    }
    
    friend class Speaker;
    
protected:
<<<<<<< HEAD

    bool ConnectToSpeechd()
    {
        bool retval = false;
        connection = spd_open("kttsd", "main", NULL, SPD_MODE_THREADED);
        if (connection != NULL)
        {
            kDebug() << "successfully opened connection to speech dispatcher";
            connection->callback_begin = connection->callback_end = 
                connection->callback_cancel = connection->callback_pause = 
                connection->callback_resume = Speaker::speechdCallback;

            spd_set_notification_on(connection, SPD_BEGIN);
            spd_set_notification_on(connection, SPD_END);
            spd_set_notification_on(connection, SPD_CANCEL);
            spd_set_notification_on(connection, SPD_PAUSE);
            spd_set_notification_on(connection, SPD_RESUME);
            char ** modulenames = spd_list_modules(connection);
            while (modulenames != NULL && modulenames[0] != NULL)
            {
                outputModules << modulenames[0];
                modulenames++;
                kDebug() << "added module " << outputModules.last();
            }
            retval = true;
        }
        return retval;
    }

    // try to reconnect to speech-dispatcher, return true on success
    bool reconnect()
    {
        spd_close(connection);
        return ConnectToSpeechd();
    }

    /**
    * True if the speaker was requested to exit.
    */
    volatile bool exitRequested;

    /**
    * list of output modules speech-dispatcher has
    */
    QStringList outputModules;

    /**
    * Used to prevent doUtterances from prematurely exiting.
    */
    bool again;

    /**
    * Current Text job being played.
    */
    int currentJobNum;

    SPDConnection * connection;
    
    // from speechdata class
    /**
    * All jobs.
    */
    QHash<int, SpeechJob*> allJobs;

    /**
    * Application data.
    */
    mutable QMap<QString, AppData*> appData;
=======

    bool ConnectToSpeechd()
    {
        bool retval = false;
        connection = spd_open("kttsd", "main", NULL, SPD_MODE_THREADED);
        if (connection != NULL)
        {
            kDebug() << "successfully opened connection to speech dispatcher";
            connection->callback_begin = connection->callback_end = 
                connection->callback_cancel = connection->callback_pause = 
                connection->callback_resume = Speaker::speechdCallback;

            spd_set_notification_on(connection, SPD_BEGIN);
            spd_set_notification_on(connection, SPD_END);
            spd_set_notification_on(connection, SPD_CANCEL);
            spd_set_notification_on(connection, SPD_PAUSE);
            spd_set_notification_on(connection, SPD_RESUME);
            char ** modulenames = spd_list_modules(connection);
            while (modulenames != NULL && modulenames[0] != NULL)
            {
                outputModules << modulenames[0];
                modulenames++;
                kDebug() << "added module " << outputModules.last();
            }
            retval = true;
        }
        return retval;
    }

    // try to reconnect to speech-dispatcher, return true on success
    bool reconnect()
    {
        spd_close(connection);
        return ConnectToSpeechd();
    }

    /**
    * list of output modules speech-dispatcher has
    */
    QStringList outputModules;
>>>>>>> 2bf9ae97

    SPDConnection * connection;
    
    // from speechdata class
    /**
<<<<<<< HEAD
    * The last job queued by any App.
    */
    int lastJobNum;

    /**
    * the filter manager
    */
    FilterMgr * filterMgr;

    /**
    * Job counter.  Each new job increments this counter.
    */
    int jobCounter;

    /**
    * True if at least one XML Transformer plugin for html is enabled.
    */
    bool supportsHTML;
=======
    * All jobs.
    */
    QHash<int, SpeechJob*> allJobs;

    /**
    * Application data.
    */
    mutable QMap<QString, AppData*> appData;

    /**
    * the filter manager
    */
    FilterMgr * filterMgr;
>>>>>>> 2bf9ae97
};

/* Public Methods ==========================================================*/

Speaker * Speaker::m_instance = NULL;

Speaker * Speaker::Instance()
{
    if (m_instance == NULL)
    {
        m_instance = new Speaker();
    }
    return m_instance;
}

void Speaker::speechdCallback(size_t msg_id, size_t /*client_id*/, SPDNotificationType type)
{
    kDebug() << "speechdCallback called with messageid: " << msg_id << " and type: " << type;
    SpeechJob * job = Speaker::Instance()->d->allJobs[msg_id];
    if (job) {
<<<<<<< HEAD
        KSpeech::JobState state;
=======
        KSpeech::JobState state(KSpeech::jsQueued);
>>>>>>> 2bf9ae97
        switch (type) {
            case SPD_EVENT_BEGIN:
                state = KSpeech::jsSpeaking;
                break;
            case SPD_EVENT_END:
                state = KSpeech::jsFinished;
                break;
            case SPD_EVENT_INDEX_MARK:
                break;
            case SPD_EVENT_CANCEL:
                state = KSpeech::jsDeleted;
                break;
            case SPD_EVENT_PAUSE:
                state = KSpeech::jsPaused;
                break;
            case SPD_EVENT_RESUME:
                state = KSpeech::jsSpeaking;
                break;
        }
        job->setState(state);
        Speaker::Instance()->jobStateChanged(job->appId(), msg_id, state);
    }
    else
    {
        kDebug() << "job number " << msg_id << " not in allJobs yet ";
    }
}

Speaker::Speaker() :
    d(new SpeakerPrivate())
{
    // kDebug() << "Running: Speaker::Speaker()";
    // Connect ServiceUnregistered signal from DBUS so we know when apps have exited.
    connect (QDBusConnection::sessionBus().interface(), SIGNAL(serviceUnregistered(const QString&)),
        this, SLOT(slotServiceUnregistered(const QString&)));
}

Speaker::~Speaker(){
    kDebug() << "Running: Speaker::~Speaker()";
    delete d;
}

void Speaker::init()
{
    // from speechdata
    // Create an initial FilterMgr for the pool to save time later.
    delete d->filterMgr;
    d->filterMgr = new FilterMgr();
    d->filterMgr->init();
<<<<<<< HEAD
    d->supportsHTML = d->filterMgr->supportsHTML();
=======
>>>>>>> 2bf9ae97
}

AppData* Speaker::getAppData(const QString& appId) const
{
    if (!d->appData.contains(appId))
        d->appData.insert(appId, new AppData(appId));
    return d->appData[appId];
}

void Speaker::releaseAppData(const QString& appId)
{
    if (d->appData.contains(appId))
        delete d->appData.take(appId);
}

bool Speaker::isSsml(const QString &text)
{
    /// This checks to see if the root tag of the text is a <speak> tag.
    QDomDocument ssml;
    ssml.setContent(text, false);  // No namespace processing.
    /// Check to see if this is SSML
    QDomElement root = ssml.documentElement();
    return (root.tagName() == "speak");
}

QStringList Speaker::moduleNames()
{
    return d->outputModules;
}

QStringList Speaker::parseText(const QString &text, const QString &appId /*=NULL*/)
{
    // There has to be a better way
    // kDebug() << "I'm getting: "<< text << " from application " << appId;
    if (isSsml(text)) {
        QStringList tempList(text);
        return tempList;
    }
    // See if app has specified a custom sentence delimiter and use it, otherwise use default.
    QRegExp sentenceDelimiter(getAppData(appId)->sentenceDelimiter());
    QString temp = text;
    // Replace spaces, tabs, and formfeeds with a single space.
    temp.replace(QRegExp("[ \\t\\f]+"), " ");
    // Replace sentence delimiters with tab.
    temp.replace(sentenceDelimiter, "\\1\t");
    // Replace remaining newlines with spaces.
    temp.replace('\n',' ');
    temp.replace('\r',' ');
    // Remove leading spaces.
    temp.replace(QRegExp("\\t +"), "\t");
    // Remove trailing spaces.
    temp.replace(QRegExp(" +\\t"), "\t");
    // Remove blank lines.
    temp.replace(QRegExp("\t\t+"),"\t");
    // Split into sentences.
    QStringList tempList = temp.split( '\t', QString::SkipEmptyParts);

//    for ( QStringList::Iterator it = tempList.begin(); it != tempList.end(); ++it ) {
//        kDebug() << "'" << *it << "'";
//    }
    return tempList;
}

int Speaker::say(const QString& appId, const QString& text, int sayOptions)
{
    int jobNum = -1;
    QString filteredText = text;

    AppData* appData = getAppData(appId);
    KSpeech::JobPriority priority = appData->defaultPriority();
    //kDebug() << "Speaker::say priority = " << priority;
    //kDebug() << "Running: Speaker::say appId = " << appId << " text = " << text;
    //QString talker = appData->defaultTalker();

    SPDPriority spdpriority = SPD_PROGRESS; // default to least priority
    switch (priority)
    {
        case KSpeech::jpScreenReaderOutput: /**< Screen Reader job. SPD_IMPORTANT */
            spdpriority = SPD_IMPORTANT;
            break;
        case KSpeech::jpWarning: /**< Warning job. SPD_NOTIFICATION */
            spdpriority = SPD_NOTIFICATION;
            break;
        case KSpeech::jpMessage: /**< Message job.SPD_MESSAGE */
            spdpriority = SPD_MESSAGE;
            break;
        case KSpeech::jpText: /**< Text job. SPD_TEXT */
            spdpriority = SPD_TEXT;
            break;
        case KSpeech::jpProgress: /**< Progress report. SPD_PROGRESS added KDE 4.4 */
            spdpriority = SPD_PROGRESS;
            break;
    }

    SpeechJob* job = new SpeechJob(priority);

    if (appData->filteringOn()) {
        filteredText = d->filterMgr->convert(text, NULL, appId);
        job->setSentences(QStringList(filteredText));
    }
    else
    {
        job->setSentences(QStringList(filteredText));
    }

<<<<<<< HEAD
=======
    emit newJobFiltered(text, filteredText);

>>>>>>> 2bf9ae97
    bool failedconnect = false;
    while (jobNum == -1 && !failedconnect)
    {
        switch (sayOptions)
        {
            case KSpeech::soNone: /**< No options specified.  Autodetected. */
                jobNum = spd_say(d->connection, spdpriority, filteredText.toUtf8().data());
                break;
            case KSpeech::soPlainText: /**< The text contains plain text. */
                jobNum = spd_say(d->connection, spdpriority, filteredText.toUtf8().data());
                break;
            case KSpeech::soHtml: /**< The text contains HTML markup. */
                jobNum = spd_say(d->connection, spdpriority, filteredText.toUtf8().data());
                break;
            case KSpeech::soSsml: /**< The text contains SSML markup. */
                spd_set_data_mode(d->connection, SPD_DATA_SSML);
                jobNum = spd_say(d->connection, spdpriority, filteredText.toUtf8().data());
                spd_set_data_mode(d->connection, SPD_DATA_TEXT);
                break;
            case KSpeech::soChar: /**< The text should be spoken as individual characters. */
                spd_set_spelling(d->connection, SPD_SPELL_ON);
                jobNum = spd_say(d->connection, spdpriority, filteredText.toUtf8().data());
                spd_set_spelling(d->connection, SPD_SPELL_OFF);
                break;
            case KSpeech::soKey: /**< The text contains a keyboard symbolic key name. */
                jobNum = spd_key(d->connection, spdpriority, filteredText.toUtf8().data());
                break;
            case KSpeech::soSoundIcon: /**< The text is the name of a sound icon. */
                jobNum = spd_sound_icon(d->connection, spdpriority, filteredText.toUtf8().data());
                break;
        }
        if (jobNum == -1 && !failedconnect)
        {
            // job failure
            // try to reconnect once
            kDebug() << "trying to reconnect to speech dispatcher";
            if (!d->reconnect())
            {
                failedconnect = true;
            }
        }
    }

    if (jobNum != -1)
    {
<<<<<<< HEAD
        kDebug() << "incoming job with text: " << text;
=======
>>>>>>> 2bf9ae97
        kDebug() << "saying post filtered text: " << filteredText;
    }

    job->setJobNum(jobNum);
    job->setAppId(appId);
    //job->setTalker(talker);
    //// Note: Set state last so job is fully populated when jobStateChanged signal is emitted.
    d->allJobs.insert(jobNum, job);
    appData->jobList()->append(jobNum);
<<<<<<< HEAD
    d->lastJobNum = jobNum;
=======
    //d->lastJobNum = jobNum;
>>>>>>> 2bf9ae97

    return jobNum;
}

SpeechJob* Speaker::findLastJobByAppId(const QString& appId) const
{
    int jobNum = findJobNumByAppId(appId);
    if (jobNum)
        return d->allJobs[jobNum];
    else
        return NULL;
}

int Speaker::findJobNumByAppId(const QString& appId) const
{
    if (appId.isEmpty())
<<<<<<< HEAD
        return d->lastJobNum;
=======
        return 0; // d->lastJobNum;
>>>>>>> 2bf9ae97
    else
        return getAppData(appId)->lastJobNum();
}

/**
* Given a jobNum, returns the first job with that jobNum.
* @return               Pointer to the job.
* If no such job, returns 0.
*/
SpeechJob* Speaker::findJobByJobNum(int jobNum) const
{
    if (d->allJobs.contains(jobNum))
        return d->allJobs[jobNum];
    else
        return NULL;
}

QString Speaker::getAppIdByJobNum(int jobNum) const
{
    QString appId;
    SpeechJob* job = findJobByJobNum(jobNum);
    if (job)
        appId = job->appId();
    return appId;
}

void Speaker::requestExit(){
    // kDebug() << "Speaker::requestExit: Running";
<<<<<<< HEAD
    d->exitRequested = true;
=======
    //d->exitRequested = true;
>>>>>>> 2bf9ae97
}

//void Speaker::doUtterances()
//{
    //// kDebug() << "Running: Speaker::doUtterances()";

    //// Used to prevent exiting prematurely.
    //d->again = true;

    //while(d->again && !d->exitRequested)
    //{
    //    d->again = false;

    //    if (d->exitRequested)
    //    {
    //        // kDebug() << "Speaker::run: exiting due to request 1.";
    //        return;
    //    }

    //    uttIterator it;
    //    uttIterator itBegin;
    //    uttIterator itEnd = 0;  // Init to zero to avoid compiler warning.

    //    // If Screen Reader Output is waiting, we need to process it ASAP.
    //    d->again = getNextUtterance(KSpeech::jpScreenReaderOutput);

    //    kDebug() << "Speaker::doUtterances: queue dump:";
    //    for (it = d->uttQueue.begin(); it != d->uttQueue.end(); ++it)
    //    {
    //        QString jobState = "no job";
    //        if (it->job())
    //            jobState = SpeechJob::jobStateToStr(it->job()->state());
    //        kDebug() << 
    //            "  State: " << Utt::uttStateToStr(it->state()) << 
    //            "," << jobState <<
    //            " Type: " << Utt::uttTypeToStr(it->utType()) << 
    //            " Text: " << it->sentence() << endl;
    //     }

    //    if (!d->uttQueue.isEmpty())
    //    {
    //        // Delete utterances that are finished.
    //        it = d->uttQueue.begin();
    //        while (it != d->uttQueue.end())
    //        {
    //            if (Utt::usFinished == it->state())
    //                it = deleteUtterance(it);
    //            else
    //                ++it;
    //        }
    //        // Loop through utterance queue.
    //        int waitingCnt = 0;
    //        int waitingMsgCnt = 0;
    //        int transformingCnt = 0;
    //        bool playing = false;
    //        int synthingCnt = 0;
    //        itEnd = d->uttQueue.end();
    //        itBegin = d->uttQueue.begin();
    //        for (it = itBegin; it != itEnd; ++it)
    //        {
    //            // Skip the utterance if application is paused.
    //            if (!Speaker::Instance()->isApplicationPaused(it->appId()))
    //            {
    //                Utt::uttState utState = it->state();
    //                Utt::uttType utType = it->utType();
    //                switch (utState)
    //                {
    //                    case Utt::usNone:
    //                    {
    //                        it->setInitialState();
    //                        d->again = true;
    //                        break;
    //                    }
    //                    case Utt::usWaitingTransform:
    //                    {
    //                        // Create an XSLT transformer and transform the text.
    //                        SSMLConvert* transformer = new SSMLConvert();
    //                        it->setTransformer(transformer);
    //                        connect(transformer, SIGNAL(transformFinished()),
    //                            this, SLOT(slotTransformFinished()));
    //                        if (transformer->transform(it->sentence(),
    //                            it->plugin()->getSsmlXsltFilename()))
    //                        {
    //                            it->setState(Utt::usTransforming);
    //                            ++transformingCnt;
    //                        }
    //                        else
    //                        {
    //                            // If an error occurs transforming, skip it.
    //                            it->setState(Utt::usTransforming);
    //                            it->setInitialState();
    //                        }
    //                        d->again = true;
    //                        break;
    //                    }
    //                    case Utt::usTransforming:
    //                    {
    //                        // See if transformer is finished.
    //                        if (it->transformer()->getState() == SSMLConvert::tsFinished)
    //                        {
    //                            // Get the transformed text.
    //                            it->setSentence(it->transformer()->getOutput());
    //                            // Set next state (usWaitingSynth or usWaitingSay)
    //                            it->setInitialState();
    //                            d->again = true;
    //                            --transformingCnt;
    //                        }
    //                        break;
    //                    }
    //                    case Utt::usPlaying:
    //                    {
    //                        kDebug() << "Speaker::doUtterances: state usPlaying";
    //                        playing = true;
    //                        break;
    //                    }
    //                    case Utt::usPaused: 
    //                    case Utt::usPreempted:
    //                    {
    //                        if (!playing) 
    //                        {
    //                            if (startPlayingUtterance(it))
    //                            {
    //                                playing = true;
    //                                d->again = true;
    //                            } else {
    //                                ++waitingCnt;
    //                                if (Utt::utWarning == utType || Utt::utMessage == utType)
    //                                    ++waitingMsgCnt;
    //                            }
    //                        } else {
    //                            ++waitingCnt;
    //                            if (Utt::utWarning == utType || Utt::utMessage == utType)
    //                                ++waitingMsgCnt;
    //                        }
    //                        break;
    //                    }
    //                    case Utt::usWaitingSay:
    //                    {
    //                        // If first in queue, start it.
    //                        if (it == itBegin)
    //                        {
    //                                if (it->plugin()->getState() == psIdle)
    //                                {
    //                                    // Set job to speaking state and set sentence number.
    //                                    d->currentJobNum = it->job()->jobNum();
    //                                    it->setState(Utt::usSaying);
    //                                    prePlaySignals(it);
    //                                    // kDebug() << "Async synthesis and audibilizing.";
    //                                    playing = true;
    //                                    it->plugin()->sayText(it->sentence());
    //                                    d->again = true;
    //                                } else {
    //                                    ++waitingCnt;
    //                                    if (Utt::utWarning == utType || Utt::utMessage == utType)
    //                                        ++waitingMsgCnt;
    //                                }
    //                        } else {
    //                            ++waitingCnt;
    //                            if (Utt::utWarning == utType || Utt::utMessage == utType)
    //                                ++waitingMsgCnt;
    //                        }
    //                        break;
    //                    }
    //                    case Utt::usSaying:
    //                    {
    //                        kDebug() << "Speaker::doUtterances: state usSaying";
    //                        // See if synthesis and audibilizing is finished.
    //                        if (it->plugin()->getState() == psFinished)
    //                        {
    //                            it->plugin()->ackFinished();
    //                            it->setState(Utt::usFinished);
    //                            d->again = true;
    //                        } else {
    //                            playing = true;
    //                            ++waitingCnt;
    //                            if (Utt::utWarning == utType || Utt::utMessage == utType)
    //                                ++waitingMsgCnt;
    //                        }
    //                        break;
    //                    }
    //                    case Utt::usFinished: break;
    //                }
    //            }
    //        }
    //        // See if there are any messages or warnings to process.
    //        // We keep up to 2 such utterances in the queue.
    //        if ((waitingMsgCnt < 2) && (transformingCnt < 3))
    //        {
    //            if (getNextUtterance(KSpeech::jpWarning))
    //                d->again = true;
    //            else
    //                if (getNextUtterance(KSpeech::jpMessage))
    //                    d->again = true;
    //        }
    //        // Try to keep at least two utterances in the queue waiting to be played,
    //        // and no more than 3 transforming at one time.
    //        if ((waitingCnt < 2) && (transformingCnt < 3))
    //            if (getNextUtterance(KSpeech::jpAll))
    //                d->again = true;
    //    } else {
    //        // See if another utterance is ready to be worked on.
    //        // If so, loop again since we've got work to do.
    //        d->again = getNextUtterance(KSpeech::jpAll);
    //    }
    //}
    //if (!d->exitRequested)
    //    Speaker::Instance()->deleteExpiredJobs();
    //// kDebug() << "Speaker::doUtterances: exiting.";
//}

bool Speaker::isSpeaking()
{
<<<<<<< HEAD
    return (KSpeech::jsSpeaking == jobState(d->currentJobNum));
=======
    return true; // TODO: ask speech-dispatcher somehow?
>>>>>>> 2bf9ae97
}

int Speaker::getCurrentJobNum()
{ 
<<<<<<< HEAD
    return d->currentJobNum;
=======
    return 0;// TODO: ask speech dispatcher if it's needed...
>>>>>>> 2bf9ae97
}

//void Speaker::moveJobLater(int jobNum)
//{
//    SpeechJob* job = SpeechData::Instance()->3(jobNum);
//    if (job)
//        pause(job->appId());
//    deleteUtteranceByJobNum(jobNum);
//    SpeechData::Instance()->moveJobLater(jobNum);
//    doUtterances();
//}

//int Speaker::moveRelSentence(int jobNum, int n)
//{
//    if (0 == n)
//        return SpeechData::Instance()->jobSentenceNum(jobNum);
//    else {
//        deleteUtteranceByJobNum(jobNum);
//        // TODO: More efficient way to advance one or two sentences, since there is a
//        // good chance those utterances are already in the queue and synthesized.
//        int sentenceNum = SpeechData::Instance()->moveRelSentence(jobNum, n);
//        kDebug() << "Speaker::moveRelTextSentence: job num: " << jobNum << " moved to: " << sentenceNum;
//        doUtterances();
//        return sentenceNum;
//    }
//}

/* Private Methods ==========================================================*/

//QString Speaker::pluginStateToStr(pluginState state)
//{
//    switch( state )
//    {
//        case psIdle:         return "psIdle";
//        case psSaying:       return "psSaying";
//        case psSynthing:     return "psSynthing";
//        case psFinished:     return "psFinished";
//    }
//    return QString();
//}

//void Speaker::deleteUtteranceByJobNum(int jobNum)
//{
//    uttIterator it = d->uttQueue.begin();
//    while (it != d->uttQueue.end())
//    {
//        if (it->job() && it->job()->jobNum() == jobNum)
//            it = deleteUtterance(it);
//        else
//            ++it;
//    }
//    if (d->currentJobNum == jobNum) d->currentJobNum = 0;
//}

//bool Speaker::getNextUtterance(KSpeech::JobPriority requestedPriority)
//{
//    //Utt* utt = NULL;
//    //QString appId;
//    //QString sentence;
//    //Utt::uttType utType;
//    //KSpeech::JobPriority priority;
//    //if (KSpeech::jpAll == requestedPriority) {
//	////As the variabele priority is used further on, we can't make it a reference type
//    //    foreach (priority, d->currentJobs.keys()){ //krazy:exclude=foreach
//    //        d->currentJobs[priority] = SpeechData::Instance()->getNextSpeakableJob(priority);
//    //        if (d->currentJobs[priority])
//    //            sentence = d->currentJobs[priority]->getNextSentence();
//    //        if (!sentence.isEmpty())
//    //            break;
//	//}
//    //}
//    //else {
//    //    priority = requestedPriority;
//    //    d->currentJobs[priority] = SpeechData::Instance()->getNextSpeakableJob(priority);
//    //    if (d->currentJobs[priority])
//    //        sentence = d->currentJobs[priority]->getNextSentence();
//    //}
//    //if (!sentence.isEmpty()) {
//    //    switch (priority) {
//    //        case KSpeech::jpAll:    // should not happen.
//    //            Q_ASSERT(0);
//    //            break;
//    //        case KSpeech::jpScreenReaderOutput:
//    //            utType = Utt::utScreenReader;
//    //            break;
//    //        case KSpeech::jpWarning:
//    //            utType = Utt::utWarning;
//    //            break;
//    //        case KSpeech::jpMessage:
//    //            utType = Utt::utMessage;
//    //            break;
//    //        case KSpeech::jpText:
//    //            utType = Utt::utText;
//    //            break;
//    //    }
//    //    appId = d->currentJobs[priority]->appId();
//    //    SpeechJob* job = d->currentJobs[priority];
//    //    utt = new Utt(utType, appId, job, sentence);
//    //    utt->setSeq(job->seq());
//    //}

//    //bool r = (utt != NULL);

//    //if (utt)
//    //{
//    //    // Screen Reader Outputs need to be processed ASAP.
//    //    if (Utt::utScreenReader == utType)
//    //    {
//    //        d->uttQueue.insert(d->uttQueue.begin(), *utt);
//    //        // Delete any other Screen Reader Outputs in the queue.
//    //        // Only one Screen Reader Output at a time.
//    //        uttIterator it = d->uttQueue.begin();
//    //        ++it;
//    //        while (it != d->uttQueue.end())
//    //        {
//    //            if (Utt::utScreenReader == it->utType())
//    //                it = deleteUtterance(it);
//    //            else
//    //                ++it;
//    //        }
//    //    }
//    //    // If the new utterance is a Warning or Message...
//    //    if ((Utt::utWarning == utType) || (Utt::utMessage == utType))
//    //    {
//    //        uttIterator itEnd = d->uttQueue.end();
//    //        uttIterator it = d->uttQueue.begin();
//    //        bool interrupting = false;
//    //        if (it != itEnd)
//    //        {
//    //            // New Warnings go after Screen Reader Output, other Warnings,
//    //            // Interruptions, and in-process text,
//    //            // but before Resumes, waiting text or signals.
//    //            if (Utt::utWarning == utType)
//    //                while ( it != itEnd && 
//    //                        ((Utt::utScreenReader == it->utType()) || 
//    //                        (Utt::utWarning == it->utType()) ||
//    //                        (Utt::utInterruptMsg == it->utType()) ||
//    //                        (Utt::utInterruptSnd == it->utType()))) ++it;
//    //            // New Messages go after Screen Reader Output, Warnings, other Messages,
//    //            // Interruptions, and in-process text,
//    //            // but before Resumes, waiting text or signals.
//    //            if (Utt::utMessage == utType)
//    //                while ( it != itEnd && 
//    //                        ((Utt::utScreenReader == it->utType()) ||
//    //                        (Utt::utWarning == it->utType()) ||
//    //                        (Utt::utMessage == it->utType()) ||
//    //                        (Utt::utInterruptMsg == it->utType()) ||
//    //                        (Utt::utInterruptSnd == it->utType()))) ++it;
//    //            if (it != itEnd)
//    //                if (Utt::utText == it->utType() &&
//    //                    ((Utt::usPlaying == it->state()) ||
//    //                    (Utt::usSaying == it->state()))) ++it;
//    //            // If now pointing at a text message, we are interrupting.
//    //            // Insert optional Interruption message and sound.
//    //            if (it != itEnd) interrupting = (Utt::utText == it->utType() && Utt::usPaused != it->state());
//    //            if (interrupting)
//    //            {
//    //                if (d->configData->textPreSndEnabled)
//    //                {
//    //                    Utt intrUtt(Utt::utInterruptSnd, appId, d->configData->textPreSnd);
//    //                    it = d->uttQueue.insert(it, intrUtt);
//    //                    ++it;
//    //                }
//    //                if (d->configData->textPreMsgEnabled)
//    //                {
//    //                    Utt intrUtt(Utt::utInterruptMsg, appId, NULL, d->configData->textPreMsg, TalkerMgr::Instance()->talkerToPlugin(""));;
//    //                    it = d->uttQueue.insert(it, intrUtt);
//    //                    ++it;
//    //                }
//    //            }
//    //        }
//    //        // Insert the new message or warning.
//    //        it = d->uttQueue.insert(it, *utt);
//    //        ++it;
//    //        // Resumption message and sound.
//    //        if (interrupting)
//    //        {
//    //            if (d->configData->textPostSndEnabled)
//    //            {
//    //                Utt resUtt(Utt::utResumeSnd, appId, d->configData->textPostSnd);
//    //                it = d->uttQueue.insert(it, resUtt);
//    //                ++it;
//    //            }
//    //            if (d->configData->textPostMsgEnabled)
//    //            {
//    //                Utt resUtt(Utt::utResumeMsg, appId, NULL, d->configData->textPostMsg, TalkerMgr::Instance()->talkerToPlugin(""));
//    //                it = d->uttQueue.insert(it, resUtt);
//    //            }
//    //        }
//    //    }
//    //    // If a text message...
//    //    if (Utt::utText == utt->utType())
//    //        d->uttQueue.append(*utt);
//    //}

//    //return r;
//}

//uttIterator Speaker::deleteUtterance(uttIterator it)
//{
//    //switch (it->state())
//    //{
//    //    case Utt::usNone:
//    //    case Utt::usWaitingTransform:
//    //    case Utt::usWaitingSay:
//    //    case Utt::usFinished:
//    //        break;

//    //    case Utt::usTransforming:
//    //        delete it->transformer();
//    //        break;
//    //    case Utt::usSaying:
//    //    case Utt::usPaused:
//    //    case Utt::usPreempted:
//    //        // Note: Must call stop(), even if player not currently playing.  Why?
//    //        it->audioPlayer()->stop();
//    //        delete it->audioPlayer();
//    //        break;
//    //}
//    //// Delete the utterance from queue.
//    //return d->uttQueue.erase(it);
//}

//bool Speaker::startPlayingUtterance(uttIterator it)
//{
//    //// kDebug() << "Speaker::startPlayingUtterance running";
//    //if (Utt::usPlaying == it->state()) return false;
//    //bool started = false;
//    //// Pause (preempt) any other utterance currently being spoken.
//    //// If any plugins are audibilizing, must wait for them to finish.
//    //uttIterator itEnd = d->uttQueue.end();
//    //for (uttIterator it2 = d->uttQueue.begin(); it2 != itEnd; ++it2)
//    //    if (it2 != it)
//    //    {
//    //        if (Utt::usPlaying == it2->state())
//    //        {
//    //            it2->audioPlayer()->pause();
//    //            it2->setState(Utt::usPreempted);
//    //        }
//    //        if (Utt::usSaying == it2->state()) return false;
//    //    }
//    //Utt::uttState utState = it->state();
//    //switch (utState)
//    //{
//    //    case Utt::usNone:
//    //    case Utt::usWaitingTransform:
//    //    case Utt::usTransforming:
//    //    case Utt::usWaitingSay:
//    //    case Utt::usWaitingSynth:
//    //    case Utt::usSaying:
//    //    case Utt::usSynthing:
//    //    case Utt::usSynthed:
//    //    case Utt::usStretching:
//    //    case Utt::usPlaying:
//    //    case Utt::usFinished:
//    //        break;

//    //    case Utt::usPaused:
//    //        // kDebug() << "Speaker::startPlayingUtterance: resuming play";
//    //        it->audioPlayer()->startPlay(QString());  // resume
//    //        it->setState(Utt::usPlaying);
//    //        started = true;
//    //        break;

//    //    case Utt::usPreempted:
//    //        // Preempted playback automatically resumes.
//    //        it->audioPlayer()->startPlay(QString());  // resume
//    //        it->setState(Utt::usPlaying);
//    //        started = true;
//    //        break;
//    //}
//    //return started;
//}

//void Speaker::prePlaySignals(uttIterator it)
//{
//    //if (it->job())
//    //    emit marker(it->job()->appId(), it->job()->jobNum(), KSpeech::mtSentenceBegin, QString::number(it->seq()));
//}

//void Speaker::postPlaySignals(uttIterator it)
//{
//    //if (it->job())
//    //    emit marker(it->job()->appId(), it->job()->jobNum(), KSpeech::mtSentenceEnd, QString::number(it->seq()));
//}

//QString Speaker::makeSuggestedFilename()
//{
//    KTemporaryFile *tempFile = new KTemporaryFile();
//    tempFile->setPrefix("kttsd-");
//    tempFile->setSuffix(".wav");
//    tempFile->open();
//    QString waveFile = tempFile->fileName();
//    delete tempFile;
//    kDebug() << "Speaker::makeSuggestedFilename: Suggesting filename: " << waveFile;
//    return KStandardDirs::realFilePath(waveFile);
//}

/* Slots ==========================================================*/

/**
* Received from PlugIn objects when they finish asynchronous synthesis
* and audibilizing.
* TODO: In Qt4, custom events are no longer necessary as events may pass
*       through thread boundaries now.
*/
void Speaker::slotSayFinished()
{
    // Since this signal handler may be running from a plugin's thread,
    // convert to postEvent and return immediately.
    QEvent* ev = new QEvent(QEvent::Type(QEvent::User + 101));
    QApplication::postEvent(this, ev);
}

/**
* Received from PlugIn objects when they finish asynchronous synthesis.
*/
void Speaker::slotSynthFinished()
{
    // Since this signal handler may be running from a plugin's thread,
    // convert to postEvent and return immediately.
    QEvent* ev = new QEvent(QEvent::Type(QEvent::User + 102));
    QApplication::postEvent(this, ev);
}

/**
* Received from PlugIn objects when they asynchronously stopText.
*/
void Speaker::slotStopped()
{
    // Since this signal handler may be running from a plugin's thread,
    // convert to postEvent and return immediately.
    QEvent* ev = new QEvent(QEvent::Type(QEvent::User + 103));
    QApplication::postEvent(this, ev);
}

/**
* Received from transformer (SSMLConvert) when transforming is finished.
*/
void Speaker::slotTransformFinished()
{
    // Convert to postEvent and return immediately.
    QEvent* ev = new QEvent(QEvent::Type(QEvent::User + 105));
    QApplication::postEvent(this, ev);
}

/** Received from PlugIn object when they encounter an error.
* @param keepGoing               True if the plugin can continue processing.
*                                False if the plugin cannot continue, for example,
*                                the speech engine could not be started.
* @param msg                     Error message.
*/
void Speaker::slotError(bool /*keepGoing*/, const QString& /*msg*/)
{
    // Since this signal handler may be running from a plugin's thread,
    // convert to postEvent and return immediately.
    // TODO: Do something with error messages.
    /*
    if (keepGoing)
        QCustomEvent* ev = new QCustomEvent(QEvent::User + 106);
    else
        QCustomEvent* ev = new QCustomEvent(QEvent::User + 107);
    QApplication::postEvent(this, ev);
    */
}

/**
* Processes events posted by plugins.  When asynchronous plugins emit signals
* they are converted into these events.
*/
bool Speaker::event ( QEvent * e )
{
    // TODO: Do something with event numbers 106 (error; keepGoing=True)
    // and 107 (error; keepGoing=False).
    if ((e->type() >= (QEvent::User + 101)) && (e->type() <= (QEvent::User + 105)))
    {
        // kDebug() << "Speaker::event: received event.";
        //doUtterances();
        return true;
    }
    else return false;
}

void Speaker::deleteJob(int removeJobNum)
{
    if (d->allJobs.contains(removeJobNum)) {
        SpeechJob* job = d->allJobs.take(removeJobNum);
        //KSpeech::JobPriority priority = job->jobPriority();
        QString appId = job->appId();
        if (job->refCount() != 0)
            kWarning() << "Speaker::deleteJob: deleting job " << removeJobNum << " with non-zero refCount." ;
        delete job;
        getAppData(appId)->jobList()->removeAll(removeJobNum);
    }
}

void Speaker::removeJob(int jobNum)
{
    // kDebug() << "Running: Speaker::removeJob";
    SpeechJob* removeJob = findJobByJobNum(jobNum);
    if (removeJob) {
        QString removeAppId = removeJob->appId();
        int removeJobNum = removeJob->jobNum();
        // If filtering on the job, cancel it.
        deleteJob(removeJobNum);
    }
}

void Speaker::removeAllJobs(const QString& appId)
{
    AppData* appData = getAppData(appId);
    if (appData->isSystemManager())
        foreach (SpeechJob* job, d->allJobs) {
            if (job) {
                removeJob(job->jobNum());
            }
        }
    else
        foreach (int jobNum, *appData->jobList())
            removeJob(jobNum);
}

void Speaker::deleteExpiredJobs()
{
    foreach (AppData* appData, d->appData) {
        if (appData->unregistered())
            deleteExpiredApp(appData->appId());
        else {
            int finishedCount = 0;
            // Copy JobList.
            TJobList jobList = *(appData->jobList());
            for (int ndx = jobList.size() - 1; ndx >= 0; --ndx) {
                int jobNum = jobList[ndx];
                SpeechJob* job = d->allJobs[jobNum];
                if (KSpeech::jsFinished == job->state()) {
                    ++finishedCount;
                    if (finishedCount > 1 && 0 == job->refCount())
                        deleteJob(jobNum);
                }
            }
        }
    }
}

void Speaker::deleteExpiredApp(const QString appId)
{
    if (d->appData.contains(appId)) {
        AppData* appData = getAppData(appId);
        // Scan the app's job list.  If there are no utterances on any jobs,
        // delete the app altogether.
        bool speaking = false;
        foreach (int jobNum, *appData->jobList())
            if (0 != d->allJobs[jobNum]->refCount()) {
                speaking = true;
                break;
            }
        if (!speaking) {
            foreach (int jobNum, *appData->jobList())
                deleteJob(jobNum);
            releaseAppData(appId);
            kDebug() << "Speaker::deleteExpiredApp: application " << appId << " deleted.";
        }
    }
}

//SpeechJob* Speaker::getNextSpeakableJob(KSpeech::JobPriority priority)
//{
//    foreach (int jobNum, *d->jobLists[priority]) {
//        SpeechJob* job = d->allJobs[jobNum];
//        if (!d->appData[job->appId()]->isApplicationPaused()) {
//            switch (job->state()) {
//                case KSpeech::jsQueued:
//                    break;
//                case KSpeech::jsFiltering:
//                    waitJobFiltering(job);
//                    return job;
//                case KSpeech::jsSpeakable:
//                    return job;
//                case KSpeech::jsSpeaking:
//                    if (job->seq() < job->sentenceCount())
//                        return job;
//                    break;
//                case KSpeech::jsPaused:
//                case KSpeech::jsInterrupted:
//                case KSpeech::jsFinished:
//                case KSpeech::jsDeleted:
//                    break;
//            }
//        }
//    }
//    return NULL;
//}

void Speaker::setJobSentenceNum(int jobNum, int sentenceNum)
{
    SpeechJob* job = findJobByJobNum(jobNum);
    if (job)
        job->setSentenceNum(sentenceNum);
}

int Speaker::jobSentenceNum(int jobNum) const
{
    SpeechJob* job = findJobByJobNum(jobNum);
    if (job)
        return job->sentenceNum();
    else
        return 0;
}

int Speaker::sentenceCount(int jobNum)
{
    int retval = -1;
    SpeechJob* job = findJobByJobNum(jobNum);
    if (job)
        retval = job->sentenceCount();
    return retval;
}

int Speaker::jobCount(const QString& appId, KSpeech::JobPriority priority) const
{
    AppData* appData = getAppData(appId);
    // If System Manager app, return count of all jobs for all apps.
    if (appData->isSystemManager())
        return d->allJobs.count();
    else {
        if (KSpeech::jpAll == priority)
            // Return count of all jobs for this app.
            return appData->jobList()->count();
        else {
            // Return count of jobs for this app of the specified priority.
            int cnt = 0;
            foreach (int jobNum, d->allJobs.keys()) {
                SpeechJob* job = d->allJobs[jobNum];
                if (job->appId() == appId && job->jobPriority() == priority)
                    ++cnt;
            }
            return cnt;
        }
    }
}

QStringList Speaker::jobNumbers(const QString& appId, KSpeech::JobPriority priority) const
{
    QStringList jobs;
    AppData* appData = getAppData(appId);
    if (appData->isSystemManager()) {
        if (KSpeech::jpAll == priority) {
            // Return job numbers for all jobs.
            foreach (int jobNum, d->allJobs.keys())
                jobs.append(QString::number(jobNum));
        } else {
            // Return job numbers for all jobs of specified priority.
            foreach (int jobNum, d->allJobs.keys())
                if (d->allJobs[jobNum]->jobPriority() == priority)
                    jobs.append(QString::number(jobNum));
        }
    } else {
        if (KSpeech::jpAll == priority) {
            // Return job numbers for all jobs for this app.
            foreach (int jobNum, *appData->jobList())
                jobs.append(QString::number(jobNum));
        } else {
            // Return job numbers for this app's jobs of the specified priority.
            foreach (int jobNum, d->allJobs.keys()) {
                SpeechJob* job = d->allJobs[jobNum];
                if (job->appId() == appId && job->jobPriority() == priority)
                    jobs.append(QString::number(jobNum));
            }
        }
    }
    // kDebug() << "Speaker::jobNumbers: appId = " << appId << " priority = " << priority
    //     << " jobs = " << jobs << endl;
    return jobs;
}

int Speaker::jobState(int jobNum) const
{
    int temp = -1;
    SpeechJob* job = findJobByJobNum(jobNum);
    if (job)
        temp = (int)job->state();
    return temp;
}

QByteArray Speaker::jobInfo(int jobNum)
{
    SpeechJob* job = findJobByJobNum(jobNum);
    if (job) {
        //waitJobFiltering(job);
        QByteArray temp = job->serialize();
        QDataStream stream(&temp, QIODevice::Append);
        stream << getAppData(job->appId())->applicationName();
        return temp;
    } else {
        kDebug() << "Speaker::jobInfo: request for job info on non-existent jobNum = " << jobNum;
        return QByteArray();
    }
}

QString Speaker::jobSentence(int jobNum, int sentenceNum)
{
    char * messagetext;
    QString command = QString("HISTORY GET MESSAGE %1").arg(jobNum);
    messagetext = spd_send_data(d->connection, command.toUtf8().data(), SPD_WAIT_REPLY);
    return QString(messagetext);
}

void Speaker::setTalker(int jobNum, const QString &talker)
{
    SpeechJob* job = findJobByJobNum(jobNum);
    if (job)
        job->setTalker(talker);
}

void Speaker::moveJobLater(int jobNum)
{
    // kDebug() << "Running: Speaker::moveTextLater";
    if (d->allJobs.contains(jobNum)) {
        //KSpeech::JobPriority priority = d->allJobs[jobNum]->jobPriority();
        //TJobListPtr jobList = d->jobLists[priority];
        // Get index of the job.
        //uint index = jobList->indexOf(jobNum);
        // Move job down one position in the queue.
        // kDebug() << "In Speaker::moveTextLater, moving jobNum " << movedJobNum;
        //jobList->insert(index + 2, jobNum);
        //jobList->takeAt(index);
    }
}

int Speaker::moveRelSentence(int jobNum, int n)
{
    // kDebug() << "Running: Speaker::moveRelTextSentence";
    int newSentenceNum = 0;
    SpeechJob* job = findJobByJobNum(jobNum);
    if (job) {
        //waitJobFiltering(job);
        int oldSentenceNum = job->sentenceNum();
        newSentenceNum = oldSentenceNum + n;
        if (0 != n) {
            // Position one before the desired sentence.
            int seq = newSentenceNum - 1;
            if (seq < 0) seq = 0;
            int sentenceCount = job->sentenceCount();
            if (seq > sentenceCount) seq = sentenceCount;
            job->setSentenceNum(seq);
            job->setSeq(seq);
            // If job was previously finished, but is now rewound, set state to speakable.
            // If job was not finished, but now is past end, set state to finished.
            if (KSpeech::jsFinished == job->state()) {
                if (seq < sentenceCount)
                    job->setState(KSpeech::jsSpeakable);
            } else {
                if (seq == sentenceCount)
                    job->setState(KSpeech::jsFinished);
            }
        }
    }
    return newSentenceNum;
}

//void Speaker::startJobFiltering(SpeechJob* job, const QString& text, bool noSBD)
//{
//    job->setState(KSpeech::jsFiltering);
//    int jobNum = job->jobNum();
//    // kDebug() << "Speaker::startJobFiltering: jobNum = " << jobNum << " text.left(500) = " << text.left(500);
//    PooledFilterMgr* pooledFilterMgr = 0;
//    if (d->pooledFilterMgrs.contains(jobNum)) return;
//    // Find an idle FilterMgr, if any.
//    // If filtering is already in progress for this job, do nothing.
//    QMultiHash<int, PooledFilterMgr*>::iterator it = d->pooledFilterMgrs.begin();
//    while (it != d->pooledFilterMgrs.end()) {
//        if (!it.value()->busy) {
//            if (it.value()->job && it.value()->job->jobNum() == jobNum)
//                return;
//        } else {
//            if (!it.value()->job && !pooledFilterMgr)
//                pooledFilterMgr = it.value();
//        }
//        ++it;
//    }
//    // Create a new FilterMgr if needed and add to pool.
//    if (!pooledFilterMgr) {
//         // kDebug() << "Speaker::startJobFiltering: adding new pooledFilterMgr for job " << jobNum;
//        pooledFilterMgr = new PooledFilterMgr();
//        FilterMgr* filterMgr = new FilterMgr();
//        filterMgr->init();
//        pooledFilterMgr->filterMgr = filterMgr;
//        // Connect signals from FilterMgr.
//        connect (filterMgr, SIGNAL(filteringFinished()), this, SLOT(slotFilterMgrFinished()));
//        connect (filterMgr, SIGNAL(filteringStopped()),  this, SLOT(slotFilterMgrStopped()));
//        d->pooledFilterMgrs.insert(jobNum, pooledFilterMgr);
//    }
//    // else kDebug() << "Speaker::startJobFiltering: re-using idle pooledFilterMgr for job " << jobNum;
//    // Flag the FilterMgr as busy and set it going.
//    pooledFilterMgr->busy = true;
//    pooledFilterMgr->job = job;
//    //pooledFilterMgr->filterMgr->setNoSBD( noSBD );
//    // Get TalkerCode structure of closest matching Talker.
//    pooledFilterMgr->talkerCode = TalkerMgr::Instance()->talkerToTalkerCode(job->talker());
//    // Pass Sentence Boundary regular expression.
//    AppData* appData = getAppData(job->appId());
//    pooledFilterMgr->filterMgr->setSbRegExp(appData->sentenceDelimiter());
//    kDebug() << "Speaker::startJobFiltering: job = " << job->jobNum() << " NoSBD = "
//        << noSBD << " sentenceDelimiter = " << appData->sentenceDelimiter() << endl;
//    pooledFilterMgr->filterMgr->asyncConvert(text, pooledFilterMgr->talkerCode, appData->applicationName());
//}

//void Speaker::waitJobFiltering(const SpeechJob* job)
//{
//    int jobNum = job->jobNum();
//    bool waited = false;
//    bool notOptimum = false;
//    if (!d->pooledFilterMgrs.contains(jobNum)) return;
//    QMultiHash<int, PooledFilterMgr*>::iterator it = d->pooledFilterMgrs.find(jobNum);
//    while (it != d->pooledFilterMgrs.end() && it.key() == jobNum) {
//        PooledFilterMgr* pooledFilterMgr = it.value();
//        if (pooledFilterMgr->busy) {
//            if (!pooledFilterMgr->filterMgr->noSBD())
//                notOptimum = true;
//            pooledFilterMgr->filterMgr->waitForFinished();
//            waited = true;
//        }
//        ++it;
//    }
//    if (waited) {
//        if (notOptimum)
//            kDebug() << "Speaker::waitJobFiltering: Waited for filtering to finish on job "
//                << jobNum << ".  Not optimium.  "
//                << "Try waiting for jobStateChanged signal with jsSpeakable before querying for job information." << endl;
//        doFiltering();
//    }
//}

//void Speaker::doFiltering()
//{
//    // kDebug() << "Speaker::doFiltering: Running.";
//    kDebug() << "Speaker::doFiltering: Scanning " << d->pooledFilterMgrs.count() << " pooled filter managers.";
//    bool again = true;
//    bool filterFinished = false;
//    while (again) {
//        again = false;
//        QMultiHash<int, PooledFilterMgr*>::iterator it = d->pooledFilterMgrs.begin();
//        QMultiHash<int, PooledFilterMgr*>::iterator nextIt;
//        while (it != d->pooledFilterMgrs.end()) {
//            nextIt = it;
//            ++nextIt;
//            PooledFilterMgr* pooledFilterMgr = it.value();
//            // If FilterMgr is busy, see if it is now finished.
//            Q_ASSERT(pooledFilterMgr);
//            if (pooledFilterMgr->busy) {
//                FilterMgr* filterMgr = pooledFilterMgr->filterMgr;
//                if (FilterMgr::fsFinished == filterMgr->getState()) {
//                    filterFinished = true;
//                    SpeechJob* job = pooledFilterMgr->job;
//                    kDebug() << "Speaker::doFiltering: filter finished, jobNum = " << job->jobNum();
//                    pooledFilterMgr->busy = false;
//                    // Retrieve text from FilterMgr.
//                    QString text = filterMgr->getOutput();
//                    kDebug() << "Speaker::doFiltering: text.left(500) = " << text.left(500);
//                    // kDebug() << "Speaker::doFiltering: filtered text: " << text;
//                    filterMgr->ackFinished();
//                    // Convert the TalkerCode back into string.
//                    job->setTalker(pooledFilterMgr->talkerCode->getTalkerCode());
//                    // TalkerCode object no longer needed.
//                    delete pooledFilterMgr->talkerCode;
//                    pooledFilterMgr->talkerCode = 0;
//                    if (filterMgr->noSBD()) {
//                        job->setSentences(QStringList(text));
//                    } else {
//                        // Split the text into sentences and store in the job.
//                        // The SBD plugin does all the real sentence parsing, inserting tabs at each
//                        // sentence boundary.
//                        QStringList sentences = text.split( '\t', QString::SkipEmptyParts);
//                        job->setSentences(sentences);
//                    }
//                    // Clean up.
//                    pooledFilterMgr->job = 0;
//                    // Re-index pool of FilterMgrs;
//                    d->pooledFilterMgrs.erase(it);
//                    d->pooledFilterMgrs.insert(0, pooledFilterMgr);
//                    // Emit signal.
//                    job->setState(KSpeech::jsSpeakable);
//                }
//                else kDebug() << "Speaker::doFiltering: filter for job " << pooledFilterMgr->job->jobNum() << " is busy.";
//            }
//            else kDebug() << "Speaker::doFiltering: filter is idle";
//            it = nextIt;
//        }
//    }
//    if (filterFinished)
//        emit filteringFinished();
//}

void Speaker::pause(const QString& appId)
{
    AppData* appData = getAppData(appId);
    if (appData->isSystemManager()) {
        foreach (AppData* app, d->appData)
            app->setIsApplicationPaused(true);
    } else
        appData->setIsApplicationPaused(true);
}

void Speaker::resume(const QString& appId)
{
    AppData* appData = getAppData(appId);
    if (appData->isSystemManager()) {
        foreach (AppData* app, d->appData)
            app->setIsApplicationPaused(false);
    } else
        appData->setIsApplicationPaused(false);
}

bool Speaker::isApplicationPaused(const QString& appId)
{
    return getAppData(appId)->isApplicationPaused();
}

//void Speaker::slotFilterMgrFinished()
//{
    // kDebug() << "Speaker::slotFilterMgrFinished: received signal FilterMgr finished signal.";
    //doFiltering();
//}

//void Speaker::slotFilterMgrStopped()
//{
    //doFiltering();
//}

void Speaker::slotServiceUnregistered(const QString& serviceName)
{
    if (d->appData.contains(serviceName))
        d->appData[serviceName]->setUnregistered(true);
}<|MERGE_RESOLUTION|>--- conflicted
+++ resolved
@@ -100,18 +100,8 @@
 class SpeakerPrivate
 {
     SpeakerPrivate() :
-<<<<<<< HEAD
-        exitRequested(false),
-        again(false),
-        currentJobNum(0),
-        connection(NULL),
-        lastJobNum(0),
-        filterMgr(NULL),
-        supportsHTML(false)
-=======
         connection(NULL),
         filterMgr(NULL)
->>>>>>> 2bf9ae97
     {
         if (!ConnectToSpeechd())
             kError() << "could not get a connection to speech-dispatcher"<< endl;
@@ -142,7 +132,6 @@
     friend class Speaker;
     
 protected:
-<<<<<<< HEAD
 
     bool ConnectToSpeechd()
     {
@@ -180,24 +169,9 @@
     }
 
     /**
-    * True if the speaker was requested to exit.
-    */
-    volatile bool exitRequested;
-
-    /**
     * list of output modules speech-dispatcher has
     */
     QStringList outputModules;
-
-    /**
-    * Used to prevent doUtterances from prematurely exiting.
-    */
-    bool again;
-
-    /**
-    * Current Text job being played.
-    */
-    int currentJobNum;
 
     SPDConnection * connection;
     
@@ -211,87 +185,11 @@
     * Application data.
     */
     mutable QMap<QString, AppData*> appData;
-=======
-
-    bool ConnectToSpeechd()
-    {
-        bool retval = false;
-        connection = spd_open("kttsd", "main", NULL, SPD_MODE_THREADED);
-        if (connection != NULL)
-        {
-            kDebug() << "successfully opened connection to speech dispatcher";
-            connection->callback_begin = connection->callback_end = 
-                connection->callback_cancel = connection->callback_pause = 
-                connection->callback_resume = Speaker::speechdCallback;
-
-            spd_set_notification_on(connection, SPD_BEGIN);
-            spd_set_notification_on(connection, SPD_END);
-            spd_set_notification_on(connection, SPD_CANCEL);
-            spd_set_notification_on(connection, SPD_PAUSE);
-            spd_set_notification_on(connection, SPD_RESUME);
-            char ** modulenames = spd_list_modules(connection);
-            while (modulenames != NULL && modulenames[0] != NULL)
-            {
-                outputModules << modulenames[0];
-                modulenames++;
-                kDebug() << "added module " << outputModules.last();
-            }
-            retval = true;
-        }
-        return retval;
-    }
-
-    // try to reconnect to speech-dispatcher, return true on success
-    bool reconnect()
-    {
-        spd_close(connection);
-        return ConnectToSpeechd();
-    }
-
-    /**
-    * list of output modules speech-dispatcher has
-    */
-    QStringList outputModules;
->>>>>>> 2bf9ae97
-
-    SPDConnection * connection;
-    
-    // from speechdata class
-    /**
-<<<<<<< HEAD
-    * The last job queued by any App.
-    */
-    int lastJobNum;
 
     /**
     * the filter manager
     */
     FilterMgr * filterMgr;
-
-    /**
-    * Job counter.  Each new job increments this counter.
-    */
-    int jobCounter;
-
-    /**
-    * True if at least one XML Transformer plugin for html is enabled.
-    */
-    bool supportsHTML;
-=======
-    * All jobs.
-    */
-    QHash<int, SpeechJob*> allJobs;
-
-    /**
-    * Application data.
-    */
-    mutable QMap<QString, AppData*> appData;
-
-    /**
-    * the filter manager
-    */
-    FilterMgr * filterMgr;
->>>>>>> 2bf9ae97
 };
 
 /* Public Methods ==========================================================*/
@@ -312,11 +210,7 @@
     kDebug() << "speechdCallback called with messageid: " << msg_id << " and type: " << type;
     SpeechJob * job = Speaker::Instance()->d->allJobs[msg_id];
     if (job) {
-<<<<<<< HEAD
-        KSpeech::JobState state;
-=======
         KSpeech::JobState state(KSpeech::jsQueued);
->>>>>>> 2bf9ae97
         switch (type) {
             case SPD_EVENT_BEGIN:
                 state = KSpeech::jsSpeaking;
@@ -366,10 +260,6 @@
     delete d->filterMgr;
     d->filterMgr = new FilterMgr();
     d->filterMgr->init();
-<<<<<<< HEAD
-    d->supportsHTML = d->filterMgr->supportsHTML();
-=======
->>>>>>> 2bf9ae97
 }
 
 AppData* Speaker::getAppData(const QString& appId) const
@@ -475,11 +365,8 @@
         job->setSentences(QStringList(filteredText));
     }
 
-<<<<<<< HEAD
-=======
     emit newJobFiltered(text, filteredText);
 
->>>>>>> 2bf9ae97
     bool failedconnect = false;
     while (jobNum == -1 && !failedconnect)
     {
@@ -525,10 +412,7 @@
 
     if (jobNum != -1)
     {
-<<<<<<< HEAD
         kDebug() << "incoming job with text: " << text;
-=======
->>>>>>> 2bf9ae97
         kDebug() << "saying post filtered text: " << filteredText;
     }
 
@@ -538,11 +422,7 @@
     //// Note: Set state last so job is fully populated when jobStateChanged signal is emitted.
     d->allJobs.insert(jobNum, job);
     appData->jobList()->append(jobNum);
-<<<<<<< HEAD
-    d->lastJobNum = jobNum;
-=======
     //d->lastJobNum = jobNum;
->>>>>>> 2bf9ae97
 
     return jobNum;
 }
@@ -559,11 +439,7 @@
 int Speaker::findJobNumByAppId(const QString& appId) const
 {
     if (appId.isEmpty())
-<<<<<<< HEAD
-        return d->lastJobNum;
-=======
         return 0; // d->lastJobNum;
->>>>>>> 2bf9ae97
     else
         return getAppData(appId)->lastJobNum();
 }
@@ -592,11 +468,7 @@
 
 void Speaker::requestExit(){
     // kDebug() << "Speaker::requestExit: Running";
-<<<<<<< HEAD
-    d->exitRequested = true;
-=======
     //d->exitRequested = true;
->>>>>>> 2bf9ae97
 }
 
 //void Speaker::doUtterances()
@@ -809,20 +681,12 @@
 
 bool Speaker::isSpeaking()
 {
-<<<<<<< HEAD
-    return (KSpeech::jsSpeaking == jobState(d->currentJobNum));
-=======
     return true; // TODO: ask speech-dispatcher somehow?
->>>>>>> 2bf9ae97
 }
 
 int Speaker::getCurrentJobNum()
 { 
-<<<<<<< HEAD
-    return d->currentJobNum;
-=======
     return 0;// TODO: ask speech dispatcher if it's needed...
->>>>>>> 2bf9ae97
 }
 
 //void Speaker::moveJobLater(int jobNum)
