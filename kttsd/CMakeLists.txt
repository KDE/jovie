--- conflicted
+++ resolved
@@ -22,12 +22,9 @@
 set_target_properties(kttsd_bin PROPERTIES OUTPUT_NAME kttsd)
 
 target_link_libraries(kttsd_bin
-<<<<<<< HEAD
     speechd
     ${KDE4_KDECORE_LIBS}
-=======
     ${KDE4_KDE3SUPPORT_LIBS}
->>>>>>> bc27a5ec
     kttsd )
 
 install(TARGETS kttsd_bin  ${INSTALL_TARGETS_DEFAULT_ARGS} )
