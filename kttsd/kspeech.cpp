--- conflicted
+++ resolved
@@ -89,12 +89,7 @@
 
 KSpeech::~KSpeech(){
     kDebug() << "KSpeech::~KSpeech:: Stopping KTTSD service";
-<<<<<<< HEAD
-    if (Speaker::Instance())
-        Speaker::Instance()->requestExit();
-=======
     Speaker::Instance()->requestExit();
->>>>>>> 2bf9ae97
     delete d;
     announceEvent("~KSpeech", "kttsdExiting");
     emit kttsdExiting();
@@ -217,10 +212,6 @@
 int KSpeech::sayFile(const QString &filename, const QString &encoding)
 {
     // kDebug() << "KSpeech::setFile: Running";
-<<<<<<< HEAD
-    if (!Speaker::Instance()) return 0;
-=======
->>>>>>> 2bf9ae97
     QFile file(filename);
     int jobNum = 0;
     if ( file.open(QIODevice::ReadOnly) )
@@ -233,10 +224,6 @@
         }
         jobNum = Speaker::Instance()->say(callingAppId(), stream.readAll(), 0);
         file.close();
-<<<<<<< HEAD
-        //Speaker::Instance()->doUtterances();
-=======
->>>>>>> 2bf9ae97
     }
     return jobNum;
 }
@@ -445,11 +432,8 @@
         this, SLOT(slotMarker(const QString&, int, KSpeech::MarkerType, const QString&)));
     connect (Speaker::Instance(), SIGNAL(jobStateChanged(const QString&, int, KSpeech::JobState)),
         this, SLOT(slotJobStateChanged(const QString&, int, KSpeech::JobState)));
-<<<<<<< HEAD
-=======
     connect (Speaker::Instance(), SIGNAL(newJobFiltered(const QString&, const QString&)),
         this, SIGNAL(newJobFiltered(const QString&, const QString&)));
->>>>>>> 2bf9ae97
     //connect (Speaker::Instance(), SIGNAL(filteringFinished()),
     //    this, SLOT(slotFilteringFinished()));
 
