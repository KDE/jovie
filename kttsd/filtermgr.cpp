--- conflicted
+++ resolved
@@ -44,11 +44,6 @@
 {
     // kDebug() << "FilterMgr::FilterMgr: Running";
     m_state = fsIdle;
-<<<<<<< HEAD
-    //m_noSBD = false;
-    m_supportsHTML = false;
-=======
->>>>>>> 2bf9ae97
     m_talkerCode = 0;
 }
 
@@ -74,11 +69,7 @@
     KConfigGroup config( pConfig, "General");
     KConfig* rawconfig = new KConfig("kttsdrc");
     QStringList filterIDsList = config.readEntry("FilterIDs", QStringList());
-<<<<<<< HEAD
-     kDebug() << "FilterMgr::init: FilterIDs = " << filterIDsList;
-=======
     kDebug() << "FilterMgr::init: FilterIDs = " << filterIDsList;
->>>>>>> 2bf9ae97
 
     if ( !filterIDsList.isEmpty() )
     {
@@ -112,15 +103,9 @@
                     filterProc->init( rawconfig, groupName );
                     m_filterList.append( filterProc );
                 }
-<<<<<<< HEAD
-                if (thisgroup.readEntry("DocType").contains("html") ||
-                    thisgroup.readEntry("RootElement").contains("html"))
-                    m_supportsHTML = true;
-=======
                 //if (thisgroup.readEntry("DocType").contains("html") ||
                 //    thisgroup.readEntry("RootElement").contains("html"))
                     //m_supportsHTML = true;
->>>>>>> 2bf9ae97
             }
         }
     }
@@ -129,28 +114,6 @@
 }
 
 /**
-<<<<<<< HEAD
- * Returns True if this filter is a Sentence Boundary Detector.
- * If so, the filter should implement @ref setSbRegExp() .
- * @return          True if this filter is a SBD.
- */
-///*virtual*/ bool FilterMgr::isSBD() { return true; }
-
-/**
- * Returns True if the plugin supports asynchronous processing,
- * i.e., supports asyncConvert method.
- * @return                        True if this plugin supports asynchronous processing.
- *
- * If the plugin returns True, it must also implement @ref getState .
- * It must also emit @ref filteringFinished when filtering is completed.
- * If the plugin returns True, it must also implement @ref stopFiltering .
- * It must also emit @ref filteringStopped when filtering has been stopped.
- */
-///*virtual*/ bool FilterMgr::supportsAsync() { return true; }
-
-/**
-=======
->>>>>>> 2bf9ae97
  * Synchronously convert text.
  * @param inputText         Input text.
  * @param talkerCode        TalkerCode structure for the talker that KTTSD intends to
@@ -174,59 +137,9 @@
     return m_text;
 }
 
-<<<<<<< HEAD
-/**
- * Aynchronously convert input.
- * @param inputText         Input text.
- * @param talkerCode        TalkerCode structure for the talker that KTTSD intends to
- *                          use for synthing the text.  Useful for extracting hints about
- *                          how to filter the text.  For example, languageCode.
- * @param appId             The DCOP appId of the application that queued the text.
- *                          Also useful for hints about how to do the filtering.
- *
- * When the input text has been converted, filteringFinished signal will be emitted
- * and caller can retrieve using getOutput();
-*/
-bool FilterMgr::asyncConvert(const QString& inputText, TalkerCode* talkerCode, const QString& appId)
-{
-    m_text = inputText;
-    m_talkerCode = talkerCode;
-    m_appId = appId;
-    m_filterIndex = -1;
-    m_filterProc = 0;
-    m_state = fsFiltering;
-    //m_async = true;
-    nextFilter();
-    return true;
-}
-
 // Finishes up with current filter (if any) and goes on to the next filter.
 void FilterMgr::nextFilter()
 {
-    //if ( m_filterProc )
-    //{
-    //    if ( m_filterProc->supportsAsync() )
-    //    {
-    //        m_text = m_filterProc->getOutput();
-    //        m_filterProc->ackFinished();
-    //        disconnect( m_filterProc, SIGNAL(filteringFinished()), this, SLOT(slotFilteringFinished()) );
-    //    }
-    //    // if ( m_filterProc->wasModified() )
-    //    //     kDebug() << "FilterMgr::nextFilter: Filter# " << m_filterIndex << " modified the text.";
-    //    if ( m_filterProc->wasModified() && m_filterProc->isSBD() )
-    //    {
-    //        m_state = fsFinished;
-    //        // Post an event which will be later emitted as a signal.
-    //        QEvent* ev = new QEvent(QEvent::Type(QEvent::User + 301));
-    //        QCoreApplication::postEvent(this, ev);
-    //        return;
-    //    }
-    //}
-=======
-// Finishes up with current filter (if any) and goes on to the next filter.
-void FilterMgr::nextFilter()
-{
->>>>>>> 2bf9ae97
     ++m_filterIndex;
     if (m_filterIndex == m_filterList.count())
     {
@@ -234,137 +147,11 @@
         return;
     }
     m_filterProc = m_filterList.at(m_filterIndex);
-<<<<<<< HEAD
-    //if ( m_noSBD && m_filterProc->isSBD() )
-    //{
-    //    // kDebug() << "FilterMgr::nextFilter: skipping plugin " << m_filterIndex
-    //    //     << " because it is an SBD filter and noSBD is true." << endl;
-    //    m_state = fsFinished;
-    //    // Post an event which will be later emitted as a signal.
-    //    QEvent* ev = new QEvent(QEvent::Type(QEvent::User + 301));
-    //    QCoreApplication::postEvent(this, ev);
-    //    return;
-    //}
-    m_filterProc->setSbRegExp( m_re );
-    //if ( m_async )
-    //{
-    //    if ( m_filterProc->supportsAsync() )
-    //    {
-    //        // kDebug() << "FilterMgr::nextFilter: calling asyncConvert on filter " << m_filterIndex;
-    //        connect( m_filterProc, SIGNAL(filteringFinished()), this, SLOT(slotFilteringFinished()) );
-    //        if ( !m_filterProc->asyncConvert( m_text, m_talkerCode, m_appId ) )
-    //        {
-    //            disconnect( m_filterProc, SIGNAL(filteringFinished()), this, SLOT(slotFilteringFinished()) );
-    //            m_filterProc = 0;
-    //            nextFilter();
-    //        }
-    //    } else {
-    //        // kDebug() << "FilterMgr::nextFilter: calling convert on filter " << m_filterIndex;
-    //        m_text = m_filterProc->convert( m_text, m_talkerCode, m_appId );
-    //        nextFilter();
-    //    }
-    //} else
-    m_text = m_filterProc->convert( m_text, m_talkerCode, m_appId );
-}
-
-// Received when each filter finishes.
-void FilterMgr::slotFilteringFinished()
-{
-    // kDebug() << "FilterMgr::slotFilteringFinished: received signal from filter " << m_filterIndex;
-    nextFilter();
-}
-
-bool FilterMgr::event ( QEvent * e )
-{
-    if ( e->type() == (QEvent::User + 301) )
-    {
-        // kDebug() << "FilterMgr::event: emitting filteringFinished signal.";
-        emit filteringFinished();
-        return true;
-    }
-    if ( e->type() == (QEvent::User + 302) )
-    {
-        // kDebug() << "FilterMgr::event: emitting filteringStopped signal.";
-        emit filteringStopped();
-        return true;
-    }
-    else return false;
-}
-
-/**
- * Waits for filtering to finish.
- */
-void FilterMgr::waitForFinished()
-{
-    if ( m_state != fsFiltering ) return;
-    disconnect(m_filterProc, SIGNAL(filteringFinished()), this, SLOT(slotFilteringFinished()) );
-    //m_async = false;
-    m_filterProc->waitForFinished();
-    while ( m_state == fsFiltering )
-        nextFilter();
-}
-
-/**
- * Returns the state of the FilterMgr.
- */
-int FilterMgr::getState() { return m_state; }
-
-/**
- * Returns the filtered output.
- */
-QString FilterMgr::getOutput()
-{
-    return m_text;
-}
-
-/**
- * Acknowledges the finished filtering.
- */
-void FilterMgr::ackFinished()
-{
-    m_state = fsIdle;
-    m_text.clear();
-}
-
-/**
- * Stops filtering.  The filteringStopped signal will emit when filtering
- * has in fact stopped.
- */
-void FilterMgr::stopFiltering()
-{
-    if ( m_state != fsFiltering ) return;
-    //if ( m_async )
-        disconnect( m_filterProc, SIGNAL(filteringFinished()), this, SLOT(slotFilteringFinished()) );
-    m_filterProc->stopFiltering();
-    m_state = fsIdle;
-    QEvent* ev = new QEvent(QEvent::Type(QEvent::User + 302));
-    QCoreApplication::postEvent(this, ev);
-}
-
-/**
- * Set Sentence Boundary Regular Expression.
- * This method will only be called if the application overrode the default.
- *
- * @param re            The sentence delimiter regular expression.
- */
-/*virtual*/ void FilterMgr::setSbRegExp(const QString& re)
-{
-    m_re = re;
-}
-
-/**
- * Do not call SBD filters.
- */
-//void FilterMgr::setNoSBD(bool noSBD) { m_noSBD = noSBD; }
-//bool FilterMgr::noSBD() { return m_noSBD; }
-
-=======
     m_text = m_filterProc->convert( m_text, m_talkerCode, m_appId );
     if (m_filterProc->wasModified())
         kDebug() << "FilterMgr::nextFilter: Filter# " << m_filterIndex << " modified the text.";
 }
 
->>>>>>> 2bf9ae97
 // Loads the processing plug in for a filter plug in given its DesktopEntryName.
 KttsFilterProc* FilterMgr::loadFilterPlugin(const QString& desktopEntryName)
 {
