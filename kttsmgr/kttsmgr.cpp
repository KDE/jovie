/***************************************************** vim:set ts=4 sw=4 sts=4:
  KTTSMgr System Tray Application
  -------------------------------
  Copyright:
  (C) 2004-2006 by Gary Cramblitt <garycramblitt@comcast.net>
  -------------------
  Original author: Gary Cramblitt <garycramblitt@comcast.net>
  Current Maintainer: Gary Cramblitt <garycramblitt@comcast.net>

  This program is free software; you can redistribute it and/or modify
  it under the terms of the GNU General Public License as published by
  the Free Software Foundation; either version 2 of the License, or
  (at your option) any later version.

  This program is distributed in the hope that it will be useful,
  but WITHOUT ANY WARRANTY; without even the implied warranty of
  MERCHANTABILITY or FITNESS FOR A PARTICULAR PURPOSE.  See the
  GNU General Public License for more details.

  You should have received a copy of the GNU General Public License
  along with this program; if not, write to the Free Software
  Foundation, Inc., 51 Franklin Street, Fifth Floor, Boston, MA  02110-1301, USA.
 ******************************************************************************/

// KTTSMgr includes.
#include "kttsmgr.h"

// Qt includes.
#include <QtGui/QImage>
#include <QtGui/QPixmap>
#include <QtGui/QMouseEvent>
#include <QtCore/QEvent>
#include <QtCore/QProcess>

// KDE includes.
#include <kuniqueapplication.h>
#include <kaboutdata.h>
#include <kcmdlineargs.h>
#include <kdebug.h>
#include <ksystemtrayicon.h>
#include <kiconloader.h>
#include <kmenu.h>
#include <kaboutapplicationdialog.h>
#include <ktoolinvocation.h>
#include <klocale.h>
#include <kicon.h>
#include <kconfig.h>
#include <kspeech.h>

int main (int argc, char *argv[])
{
    KGlobal::locale()->setMainCatalog("kttsd");

    KAboutData aboutdata("kttsmgr", 0, ki18n("KTTSMgr"),
        "0.4.0", ki18n("Text-to-Speech Manager"),
        KAboutData::License_GPL, ki18n("(C) 2002, José Pablo Ezequiel Fernández"));
    aboutdata.addAuthor(ki18n("José Pablo Ezequiel Fernández"),ki18n("Original Author"),"pupeno@pupeno.com");
    aboutdata.addAuthor(ki18n("Gary Cramblitt"), ki18n("Maintainer"),"garycramblitt@comcast.net");
    aboutdata.addAuthor(ki18n("Gunnar Schmi Dt"), ki18n("Contributor"),"gunnar@schmi-dt.de");
    aboutdata.addAuthor(ki18n("Olaf Schmidt"), ki18n("Contributor"),"ojschmidt@kde.org");
    aboutdata.addAuthor(ki18n("Paul Giannaros"), ki18n("Contributor"), "ceruleanblaze@gmail.com");
    aboutdata.addCredit(ki18n("Jorge Luis Arzola"), ki18n("Testing"), "arzolacub@hotmail.com");
    aboutdata.addCredit(ki18n("David Powell"), ki18n("Testing"), "achiestdragon@gmail.com");
    aboutdata.setProgramIconName("preferences-desktop-text-to-speech");

    KCmdLineArgs::init( argc, argv, &aboutdata );


    KCmdLineOptions options;

    options.add("a");

    options.add("autoexit", ki18n("Exit when speaking is finished"));

    KCmdLineArgs::addCmdLineOptions( options );

    KUniqueApplication::addCmdLineOptions();

    KUniqueApplication::setOrganizationDomain("kde.org");
    KUniqueApplication::setApplicationName("KttsMgr");
    KUniqueApplication app;
    app.setQuitOnLastWindowClosed( false );
    if(!KUniqueApplication::start())
    {
        kDebug() << "kttsmgr is already running";
        return (0);
    }

    QPixmap icon = KIconLoader::global()->loadIcon("preferences-desktop-text-to-speech", KIconLoader::Panel);
    aboutdata.setProgramLogo(icon.toImage());

    KttsMgrTray* tray = new KttsMgrTray();
    tray->show();

    int result = app.exec();
    delete tray;
    return result;
}

/* ------------------  KttsMgrTray class ----------------------- */

KttsMgrTray::KttsMgrTray(QWidget *parent):
    KSystemTrayIcon("preferences-desktop-text-to-speech", parent),
    m_kspeech(0)
{
    setObjectName("kttsmgrsystemtray");

    // Start KTTS daemon if enabled and if not already running.
    KConfig _config( "kttsdrc" );
    KConfigGroup config(&_config, "General");
    if (config.readEntry("EnableKttsd", false))
    {
        if (!isKttsdRunning())
        {
            QString error;
            if (KToolInvocation::startServiceByDesktopName("kttsd", QStringList(), &error) != 0)
                kDebug() << "Starting KTTSD failed with message " << error;
            else
                isKttsdRunning();
        }
    }

    // Set up menu.
    QAction *act;

    actStop = contextMenu()->addAction (
        i18n("&Stop/Delete"), this, SLOT(stopSelected()));
    actStop->setIcon(KIcon("media-playback-stop"));
    actPause = contextMenu()->addAction (
        i18n("&Pause"), this, SLOT(pauseSelected()));
    actPause->setIcon(KIcon("media-playback-pause"));
    actResume = contextMenu()->addAction (
        i18n("&Resume"), this, SLOT(resumeSelected()));
    actResume->setIcon(KIcon("media-playback-start"));
    actRepeat = contextMenu()->addAction (
        i18n("R&epeat"), this, SLOT(repeatSelected()));
    actRepeat->setIcon(KIcon("view-refresh"));
    act = contextMenu()->addSeparator();
    actSpeakClipboard = contextMenu()->addAction (
        i18n("Spea&k Clipboard Contents"), this, SLOT(speakClipboardSelected()));
    act->setIcon(KIcon("klipper"));
    actConfigure = contextMenu()->addAction (
        i18n("&Configure"), this, SLOT(configureSelected()));
    actConfigure->setIcon(KIcon("configure"));
    act = contextMenu()->addSeparator();
    act = contextMenu()->addAction (
        i18n("KTTS &Handbook"), this, SLOT(helpSelected()));
    act->setIcon(KIcon("help-contents"));
    act = contextMenu()->addAction (
        i18n("&About KTTSMgr"), this, SLOT(aboutSelected()));
    act->setIcon(KIcon("preferences-desktop-text-to-speech"));

    connect(this, SIGNAL(quitSelected()),
                  SLOT(quitSelected()));
    connect(this, SIGNAL(activated(QSystemTrayIcon::ActivationReason)),
                  SLOT(slotActivated(QSystemTrayIcon::ActivationReason)));
}

KttsMgrTray::~KttsMgrTray()
{
}

bool KttsMgrTray::event(QEvent *event)
{
    // TODO: This event only fires on X11 systems.
    // To make it work on all platforms, would have to constantly monitor status and update,
    // which would suck up huge amounts of CPU.
    if (event->type() == QEvent::ToolTip) {
        QString status = "<qt><b>KTTSMgr</b> - <qt>";
        status += i18n("Text-to-Speech Manager");
        status += "<br /><br />";
        status += getStatus();
        status += "</qt>";
        // kDebug() << "KttsMgrTray::event status = " << status;
        setToolTip(status);
    }
    return false;
}

void KttsMgrTray::slotActivated(QSystemTrayIcon::ActivationReason reason)
{
    // Convert left-click into a right-click.
    if (reason == QSystemTrayIcon::Trigger)
       contextMenu()->exec();
}

/*virtual*/ void KttsMgrTray::contextMenuAboutToShow(KMenu* menu)
{
    Q_UNUSED(menu);
    // Enable menu items based on current KTTSD state.
    bool kttsdRunning = isKttsdRunning();
    int jobState = -1;
    if (kttsdRunning)
    {
        int jobNum = m_kspeech->getCurrentJob();
        if (jobNum != 0)
        {
            // kDebug() << "KttsMgrTray::getStatus: jobNum = " << jobNum;
            jobState = m_kspeech->getJobState(jobNum);
        }
    }
    actStop->setEnabled(jobState != -1);
    actPause->setEnabled(jobState == KSpeech::jsSpeaking);
    actResume->setEnabled(jobState == KSpeech::jsPaused);
    actRepeat->setEnabled(jobState != -1);
    actSpeakClipboard->setEnabled(kttsdRunning);
    const bool configActive = (QDBusConnection::sessionBus().interface()->isServiceRegistered("org.kde.kcmshell_kcmkttsd"));
    actConfigure->setEnabled(!configActive);
}

void KttsMgrTray::exitWhenFinishedSpeaking()
{
    // kDebug() << "KttsMgrTray::exitWhenFinishedSpeaking: running";
    const QStringList jobNumsList = m_kspeech->getJobNumbers(KSpeech::jpAll);
    const uint jobNumsListCount = jobNumsList.count();
    // Since there can only be 2 Finished jobs at a time, more than 2 jobs means at least
    // one job is not Finished.
    if (jobNumsListCount > 2) return;
    // Exit if all jobs are Finished or there are no jobs.
    for (uint ndx=0; ndx < jobNumsListCount; ++ndx)
    {
        if (m_kspeech->getJobState(jobNumsList[ndx].toInt()) != KSpeech::jsFinished) return;
    }
    kapp->quit();
}

void KttsMgrTray::jobStateChanged(const QString &appId, int jobNum, int state)
{
    Q_UNUSED(appId);
    Q_UNUSED(jobNum);
    if (KSpeech::jsFinished == state)
        exitWhenFinishedSpeaking();
}

/**
* Convert a KTTSD job state integer into a display string.
* @param state          KTTSD job state
* @return               Display string for the state.
*/
QString KttsMgrTray::stateToStr(int state)
{
    switch( state )
    {
        case KSpeech::jsQueued: return        i18n("Queued");
        case KSpeech::jsSpeakable: return     i18nc("Waiting for an action", "Waiting");
        case KSpeech::jsSpeaking: return      i18n("Speaking");
        case KSpeech::jsPaused: return        i18n("Paused");
        case KSpeech::jsFinished: return      i18nc("Finished the job", "Finished");
        default: return                       i18nc("State is unknown", "Unknown");
    }
}

QString KttsMgrTray::getStatus()
{
<<<<<<< HEAD
    if (!isKttsdRunning())
        return i18n("Text-to-Speech System is not running");

    int jobCount = m_kspeech->getJobCount(KSpeech::jpAll);
=======
    if (!isKttsdRunning()) return i18n("Text-to-Speech System is not running");
    const int jobCount = m_kspeech->getJobCount(KSpeech::jpAll);
>>>>>>> bc27a5ec
    QString status = i18np("1 job", "%1 jobs", jobCount);
    if (jobCount > 0)
    {
        int jobNum = m_kspeech->getCurrentJob();
        if (jobNum != 0)
        {
            // kDebug() << "KttsMgrTray::getStatus: job = " << job;
            int jobState = m_kspeech->getJobState(jobNum);
            int sentenceCount = m_kspeech->getSentenceCount(jobNum);
            int seq = m_kspeech->moveRelSentence(jobNum, 0);
            status += i18n(", current job %1 at sentence %2 of %3 sentences"
                , stateToStr(jobState), seq, sentenceCount);
        }
    }
    return status;
}

void KttsMgrTray::speakClipboardSelected()
{
    if (!isKttsdRunning())
    {
        QString error;
        if (KToolInvocation::startServiceByDesktopName("kttsd", QString(), &error) != 0)
        {
            kError() << "Starting KTTSD failed with message " << error << endl;
            return; 
        }
    }
    if( isKttsdRunning() ) 
       m_kspeech->sayClipboard();
}

void KttsMgrTray::aboutSelected()
{
    KAboutApplicationDialog aboutDlg(KGlobal::mainComponent().aboutData());
    aboutDlg.exec();
}

void KttsMgrTray::helpSelected()
{
    KToolInvocation::invokeHelp(QString(),"kttsd");
}

void KttsMgrTray::quitSelected()
{
    // kDebug() << "Running KttsMgrTray::quitSelected";
    kapp->quit();
}

void KttsMgrTray::stopSelected()
{
    if (isKttsdRunning())
        m_kspeech->removeAllJobs();
}

void KttsMgrTray::pauseSelected()
{
    if (isKttsdRunning())
        m_kspeech->pause();
}

void KttsMgrTray::resumeSelected()
{
    if (isKttsdRunning())
        m_kspeech->resume();
}

void KttsMgrTray::repeatSelected()
{
    if (isKttsdRunning())
    {
        int jobNum = m_kspeech->getCurrentJob();
        int seq = m_kspeech->moveRelSentence(jobNum, 0);
        m_kspeech->moveRelSentence(jobNum, -seq);
    }
}

void KttsMgrTray::configureSelected()
{
    QStringList lst;
	lst << "kcmkttsd" << "--caption" << i18n("KDE Text-to-Speech");
	QProcess::startDetached("kcmshell4",lst);
}

bool KttsMgrTray::isKttsdRunning()
{
    const bool isRunning = (QDBusConnection::sessionBus().interface()->isServiceRegistered("org.kde.kttsd"));
    if (isRunning) {
        if (!m_kspeech) {
            m_kspeech = new OrgKdeKSpeechInterface("org.kde.kttsd", "/KSpeech", QDBusConnection::sessionBus());
            m_kspeech->setParent(this);
            m_kspeech->setApplicationName("KttsMgr");
            m_kspeech->setIsSystemManager(true);
            // If --autoexit option given, exit when speaking stops.
            KCmdLineArgs *args = KCmdLineArgs::parsedArgs();
            if (args->isSet("autoexit"))
                connect(m_kspeech, SIGNAL(jobStateChanged(const QString&, int, int)),
                    this, SLOT(jobStateChanged(const QString&, int, int)));
            args->clear();
        }
    } else {
        delete m_kspeech;
        m_kspeech = 0;
    }
    return isRunning;
}

#include "kttsmgr.moc"<|MERGE_RESOLUTION|>--- conflicted
+++ resolved
@@ -252,15 +252,10 @@
 
 QString KttsMgrTray::getStatus()
 {
-<<<<<<< HEAD
     if (!isKttsdRunning())
         return i18n("Text-to-Speech System is not running");
 
-    int jobCount = m_kspeech->getJobCount(KSpeech::jpAll);
-=======
-    if (!isKttsdRunning()) return i18n("Text-to-Speech System is not running");
     const int jobCount = m_kspeech->getJobCount(KSpeech::jpAll);
->>>>>>> bc27a5ec
     QString status = i18np("1 job", "%1 jobs", jobCount);
     if (jobCount > 0)
     {
